import {
  AnimationConfig,
  CameraManager,
  CharacterDescription,
  CharacterManager,
  CharacterModelLoader,
  CharacterState,
  CollisionsManager,
  Composer,
  decodeCharacterAndCamera,
  EnvironmentConfiguration,
  ErrorScreen,
  getSpawnPositionInsideCircle,
  GroundPlane,
  KeyInputManager,
  LoadingScreen,
  MMLCompositionScene,
  TimeManager,
  TweakPane,
  VirtualJoystick,
} from "@mml-io/3d-web-client-core";
<<<<<<< HEAD
import {
  ChatNetworkingClient,
  FromClientChatMessage,
  StringToHslOptions,
  TextChatUI,
  TextChatUIProps,
} from "@mml-io/3d-web-text-chat";
=======
>>>>>>> 9040cac8
import {
  ChatNetworkingClient,
  FromClientChatMessage,
  StringToHslOptions,
  TextChatUI,
  TextChatUIProps,
} from "@mml-io/3d-web-text-chat";
import {
  AUTHENTICATION_FAILED_ERROR_TYPE,
  CONNECTION_LIMIT_REACHED_ERROR_TYPE,
  ServerErrorType,
  UserData,
  UserNetworkingClient,
  UserNetworkingClientUpdate,
  WebsocketStatus,
} from "@mml-io/3d-web-user-networking";
import { VoiceChatManager } from "@mml-io/3d-web-voice-chat";
import {
  IMMLScene,
  LoadingProgressManager,
  registerCustomElementsToWindow,
  setGlobalMMLScene,
} from "mml-web";
import { AudioListener, Euler, Scene, Vector3 } from "three";

type MMLDocumentConfiguration = {
  url: string;
  position?: {
    x: number;
    y: number;
    z: number;
  };
  rotation?: {
    x: number;
    y: number;
    z: number;
  };
  scale?: {
    x: number;
    y: number;
    z: number;
  };
};

export type Networked3dWebExperienceClientConfig = {
  sessionToken: string;
  chatNetworkAddress?: string;
  chatVisibleByDefault?: boolean;
  userNameToColorOptions?: StringToHslOptions;
  voiceChatAddress?: string;
  userNetworkAddress: string;
  mmlDocuments?: Array<MMLDocumentConfiguration>;
  animationConfig: AnimationConfig;
  environmentConfiguration?: EnvironmentConfiguration;
  skyboxHdrJpgUrl: string;
  enableTweakPane?: boolean;
  updateURLLocation?: boolean;
};

export class Networked3dWebExperienceClient {
  private element: HTMLDivElement;

  private scene = new Scene();
  private composer: Composer;
  private tweakPane?: TweakPane;
  private audioListener = new AudioListener();

  private cameraManager: CameraManager;

  private collisionsManager = new CollisionsManager(this.scene);

  private characterModelLoader = new CharacterModelLoader();
  private characterManager: CharacterManager;

  private timeManager = new TimeManager();

  private keyInputManager = new KeyInputManager();
  private virtualJoystick: VirtualJoystick;

  private mmlCompositionScene: MMLCompositionScene;
  private mmlFrames: Array<HTMLElement> = [];

  private clientId: number | null = null;
  private networkClient: UserNetworkingClient;
  private remoteUserStates = new Map<number, CharacterState>();
  private userProfiles = new Map<number, UserData>();

  private networkChat: ChatNetworkingClient | null = null;
  private textChatUI: TextChatUI | null = null;

  private voiceChatManager: VoiceChatManager | null = null;
  private readonly latestCharacterObject = {
    characterState: null as null | CharacterState,
  };
  private characterControllerPaneSet: boolean = false;

  private initialLoadCompleted = false;
  private loadingProgressManager = new LoadingProgressManager();
  private loadingScreen: LoadingScreen;
  private errorScreen?: ErrorScreen;
  private currentRequestAnimationFrame: number | null = null;

  constructor(
    private holderElement: HTMLElement,
    private config: Networked3dWebExperienceClientConfig,
  ) {
    this.element = document.createElement("div");
    this.element.style.position = "absolute";
    this.element.style.width = "100%";
    this.element.style.height = "100%";
    this.holderElement.appendChild(this.element);

    document.addEventListener("mousedown", () => {
      if (this.audioListener.context.state === "suspended") {
        this.audioListener.context.resume();
      }
    });

    this.cameraManager = new CameraManager(this.element, this.collisionsManager);
    this.cameraManager.camera.add(this.audioListener);

    this.virtualJoystick = new VirtualJoystick(this.element, {
      radius: 70,
      inner_radius: 20,
      x: 70,
      y: 0,
      mouse_support: false,
    });

    this.composer = new Composer({
      scene: this.scene,
      camera: this.cameraManager.camera,
      spawnSun: true,
      environmentConfiguration: this.config.environmentConfiguration,
    });

    this.composer.useHDRJPG(this.config.skyboxHdrJpgUrl);
    this.element.appendChild(this.composer.renderer.domElement);

    if (this.config.enableTweakPane !== false) {
      this.tweakPane = new TweakPane(
        this.element,
        this.composer.renderer,
        this.scene,
        this.composer.effectComposer,
      );
      this.cameraManager.setupTweakPane(this.tweakPane);
      this.composer.setupTweakPane(this.tweakPane);
    }

    const resizeObserver = new ResizeObserver(() => {
      this.composer.fitContainer();
    });
    resizeObserver.observe(this.element);

    const initialNetworkLoadRef = {};
    this.loadingProgressManager.addLoadingAsset(initialNetworkLoadRef, "network", "network");
    this.networkClient = new UserNetworkingClient({
      url: this.config.userNetworkAddress,
      sessionToken: this.config.sessionToken,
      websocketFactory: (url: string) => new WebSocket(url),
      statusUpdateCallback: (status: WebsocketStatus) => {
        if (status === WebsocketStatus.Disconnected || status === WebsocketStatus.Reconnecting) {
          // The connection was lost after being established - the connection may be re-established with a different client ID
          this.characterManager.clear();
          this.remoteUserStates.clear();
          this.clientId = null;
        }
      },
      assignedIdentity: (clientId: number) => {
        console.log(`Assigned ID: ${clientId}`);
        this.clientId = clientId;
        if (this.initialLoadCompleted) {
          // Already loaded - respawn the character
          this.spawnCharacter();
        } else {
          this.loadingProgressManager.completedLoadingAsset(initialNetworkLoadRef);
        }
      },
      clientUpdate: (
        remoteClientId: number,
        userNetworkingClientUpdate: null | UserNetworkingClientUpdate,
      ) => {
        if (userNetworkingClientUpdate === null) {
          this.remoteUserStates.delete(remoteClientId);
        } else {
          this.remoteUserStates.set(remoteClientId, userNetworkingClientUpdate);
        }
      },
      clientProfileUpdated: (
        clientId: number,
        username: string,
        characterDescription: CharacterDescription,
      ): void => {
        this.updateUserProfile(clientId, {
          username,
          characterDescription,
        });
      },
      onServerError: (error: { message: string; errorType: ServerErrorType }) => {
        switch (error.errorType) {
          case AUTHENTICATION_FAILED_ERROR_TYPE:
            this.disposeWithError(error.message);
            break;
          case CONNECTION_LIMIT_REACHED_ERROR_TYPE:
            this.disposeWithError(error.message);
            break;
        }
      },
    });

    this.characterManager = new CharacterManager({
      composer: this.composer,
      characterModelLoader: this.characterModelLoader,
      collisionsManager: this.collisionsManager,
      cameraManager: this.cameraManager,
      timeManager: this.timeManager,
      keyInputManager: this.keyInputManager,
      virtualJoystick: this.virtualJoystick,
      remoteUserStates: this.remoteUserStates,
      sendUpdate: (characterState: CharacterState) => {
        this.latestCharacterObject.characterState = characterState;
        this.networkClient.sendUpdate(characterState);
      },
      animationConfig: this.config.animationConfig,
      characterResolve: (characterId: number) => {
        return this.resolveCharacterData(characterId);
      },
      updateURLLocation: this.config.updateURLLocation !== false,
    });
    this.scene.add(this.characterManager.group);

    if (this.config.environmentConfiguration?.groundPlane !== false) {
      const groundPlane = new GroundPlane();
      this.collisionsManager.addMeshesGroup(groundPlane);
      this.scene.add(groundPlane);
    }

    this.setupMMLScene();

    this.loadingScreen = new LoadingScreen(this.loadingProgressManager);
    this.element.append(this.loadingScreen.element);

    this.loadingProgressManager.addProgressCallback(() => {
      const [, completed] = this.loadingProgressManager.toRatio();
      if (completed && !this.initialLoadCompleted) {
        this.initialLoadCompleted = true;
        /*
         When all content (in particular MML) has loaded, spawn the character (this is to avoid the character falling
         through as-yet-unloaded geometry)
        */
        this.connectToVoiceChat();
        this.connectToTextChat();
        this.spawnCharacter();
      }
    });
    this.loadingProgressManager.setInitialLoad(true);
  }

  static createFullscreenHolder(): HTMLDivElement {
    document.body.style.margin = "0";
    document.body.style.overflow = "hidden";

    const holder = document.createElement("div");
    holder.style.position = "absolute";
    holder.style.width = "100%";
    holder.style.height = "100%";
    holder.style.overflow = "hidden";
    document.body.appendChild(holder);
    return holder;
  }

  private resolveCharacterData(clientId: number): {
    username: string;
    characterDescription: CharacterDescription;
  } {
    const user = this.userProfiles.get(clientId)!;
    if (!user) {
      throw new Error(`Failed to resolve user for clientId ${clientId}`);
    }

    return {
      username: user.username,
      characterDescription: user.characterDescription,
    };
  }

  private updateUserProfile(id: number, userData: UserData) {
    console.log(`Update user_profile for id=${id} (username=${userData.username})`);

    this.userProfiles.set(id, userData);

    this.characterManager.respawnIfPresent(id);
  }

  private sendChatMessageToServer(message: string): void {
    this.mmlCompositionScene.onChatMessage(message);
    if (this.clientId === null || this.networkChat === null) return;
    this.networkChat.sendChatMessage(message);
  }

  private connectToVoiceChat() {
    if (this.clientId === null) return;

    if (this.voiceChatManager === null && this.config.voiceChatAddress) {
      this.voiceChatManager = new VoiceChatManager({
        url: this.config.voiceChatAddress,
        holderElement: this.element,
        userId: this.clientId,
        remoteUserStates: this.remoteUserStates,
        latestCharacterObj: this.latestCharacterObject,
        autoJoin: false,
      });
    }
  }

  private connectToTextChat() {
    if (this.clientId === null) {
      return;
    }
    if (this.networkChat === null && this.config.chatNetworkAddress) {
      const user = this.userProfiles.get(this.clientId);
      if (!user) {
        throw new Error("User not found");
      }

      if (this.textChatUI === null) {
        const textChatUISettings: TextChatUIProps = {
          holderElement: this.element,
          clientname: user.username,
          sendMessageToServerMethod: this.sendChatMessageToServer.bind(this),
          visibleByDefault: this.config.chatVisibleByDefault,
          stringToHslOptions: this.config.userNameToColorOptions,
        };
        this.textChatUI = new TextChatUI(textChatUISettings);
        this.textChatUI.init();
      }

      this.networkChat = new ChatNetworkingClient({
        url: this.config.chatNetworkAddress,
        sessionToken: this.config.sessionToken,
        websocketFactory: (url: string) => new WebSocket(`${url}?id=${this.clientId}`),
        statusUpdateCallback: (status: WebsocketStatus) => {
          if (status === WebsocketStatus.Disconnected || status === WebsocketStatus.Reconnecting) {
            // The connection was lost after being established - the connection may be re-established with a different client ID
          }
        },
        clientChatUpdate: (
          clientId: number,
          chatNetworkingUpdate: null | FromClientChatMessage,
        ) => {
          if (chatNetworkingUpdate !== null && this.textChatUI !== null) {
            const username = this.userProfiles.get(clientId)?.username || "Unknown";
            this.textChatUI.addTextMessage(username, chatNetworkingUpdate.text);
          }
        },
      });
    }
  }

  public update(): void {
    this.timeManager.update();
    this.characterManager.update();
    this.voiceChatManager?.speakingParticipants.forEach((value: boolean, id: number) => {
      this.characterManager.setSpeakingCharacter(id, value);
    });
    this.cameraManager.update();
    this.composer.sun?.updateCharacterPosition(this.characterManager.localCharacter?.position);
    this.composer.render(this.timeManager);
    if (this.tweakPane?.guiVisible) {
      this.tweakPane.updateStats(this.timeManager);
      this.tweakPane.updateCameraData(this.cameraManager);
      if (this.characterManager.localCharacter && this.characterManager.localController) {
        if (!this.characterControllerPaneSet) {
          this.characterControllerPaneSet = true;
          this.characterManager.setupTweakPane(this.tweakPane);
        } else {
          this.tweakPane.updateCharacterData(this.characterManager.localController);
        }
      }
    }
    this.currentRequestAnimationFrame = requestAnimationFrame(() => {
      this.update();
    });
  }

  private spawnCharacter() {
    if (this.clientId === null) {
      throw new Error("Client ID not set");
    }
    const spawnPosition = getSpawnPositionInsideCircle(3, 30, this.clientId!, 0.4);
    const spawnRotation = new Euler(0, 0, 0);
    let cameraPosition: Vector3 | null = null;
    if (window.location.hash && window.location.hash.length > 1) {
      const urlParams = decodeCharacterAndCamera(window.location.hash.substring(1));
      spawnPosition.copy(urlParams.character.position);
      spawnRotation.setFromQuaternion(urlParams.character.quaternion);
      cameraPosition = urlParams.camera.position;
    }
    const ownIdentity = this.userProfiles.get(this.clientId);
    if (!ownIdentity) {
      throw new Error("Own identity not found");
    }

    this.characterManager.spawnLocalCharacter(
      this.clientId!,
      ownIdentity.username,
      ownIdentity.characterDescription,
      spawnPosition,
      spawnRotation,
    );
    if (cameraPosition !== null) {
      this.cameraManager.camera.position.copy(cameraPosition);
      this.cameraManager.setTarget(
        new Vector3().add(spawnPosition).add(this.characterManager.headTargetOffset),
      );
      this.cameraManager.reverseUpdateFromPositions();
    }
  }

  private disposeWithError(message: string) {
    this.dispose();
    this.errorScreen = new ErrorScreen("An error occurred", message);
    this.element.append(this.errorScreen.element);
  }

  public dispose() {
    this.networkClient.stop();
    this.networkChat?.stop();
    for (const mmlFrame of this.mmlFrames) {
      mmlFrame.remove();
    }
    this.mmlFrames = [];
    this.mmlCompositionScene.dispose();
    this.composer.dispose();
    this.tweakPane?.dispose();
    if (this.currentRequestAnimationFrame !== null) {
      cancelAnimationFrame(this.currentRequestAnimationFrame);
      this.currentRequestAnimationFrame = null;
    }
    this.cameraManager.dispose();
    this.loadingScreen.dispose();
    this.errorScreen?.dispose();
  }

  private setupMMLScene() {
    registerCustomElementsToWindow(window);
    this.mmlCompositionScene = new MMLCompositionScene({
      targetElement: this.element,
      renderer: this.composer.renderer,
      scene: this.scene,
      camera: this.cameraManager.camera,
      audioListener: this.audioListener,
      collisionsManager: this.collisionsManager,
      getUserPositionAndRotation: () => {
        return this.characterManager.getLocalCharacterPositionAndRotation();
      },
    });
    this.scene.add(this.mmlCompositionScene.group);
    setGlobalMMLScene(this.mmlCompositionScene.mmlScene as IMMLScene);

    if (this.config.mmlDocuments) {
      for (const mmlDocument of this.config.mmlDocuments) {
        const frameElement = document.createElement("m-frame");
        frameElement.setAttribute("src", mmlDocument.url);
        if (mmlDocument.position) {
          frameElement.setAttribute("x", mmlDocument.position.x.toString());
          frameElement.setAttribute("y", mmlDocument.position.y.toString());
          frameElement.setAttribute("z", mmlDocument.position.z.toString());
        }
        if (mmlDocument.rotation) {
          frameElement.setAttribute("rx", mmlDocument.rotation.x.toString());
          frameElement.setAttribute("ry", mmlDocument.rotation.y.toString());
          frameElement.setAttribute("rz", mmlDocument.rotation.z.toString());
        }
        if (mmlDocument.scale) {
          if (mmlDocument.scale.x !== undefined) {
            frameElement.setAttribute("sx", mmlDocument.scale.x.toString());
          }
          if (mmlDocument.scale.y !== undefined) {
            frameElement.setAttribute("sy", mmlDocument.scale.y.toString());
          }
          if (mmlDocument.scale.z !== undefined) {
            frameElement.setAttribute("sz", mmlDocument.scale.z.toString());
          }
        }
        document.body.appendChild(frameElement);
        this.mmlFrames.push(frameElement);
      }
    }

    const mmlProgressManager = this.mmlCompositionScene.mmlScene.getLoadingProgressManager!()!;
    this.loadingProgressManager.addLoadingDocument(mmlProgressManager, "mml", mmlProgressManager);
    mmlProgressManager.addProgressCallback(() => {
      this.loadingProgressManager.updateDocumentProgress(mmlProgressManager);
    });
    mmlProgressManager.setInitialLoad(true);
  }
}<|MERGE_RESOLUTION|>--- conflicted
+++ resolved
@@ -19,16 +19,6 @@
   TweakPane,
   VirtualJoystick,
 } from "@mml-io/3d-web-client-core";
-<<<<<<< HEAD
-import {
-  ChatNetworkingClient,
-  FromClientChatMessage,
-  StringToHslOptions,
-  TextChatUI,
-  TextChatUIProps,
-} from "@mml-io/3d-web-text-chat";
-=======
->>>>>>> 9040cac8
 import {
   ChatNetworkingClient,
   FromClientChatMessage,
