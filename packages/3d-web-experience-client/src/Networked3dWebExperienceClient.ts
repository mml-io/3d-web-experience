import {
  AnimationConfig,
  CameraManager,
  CharacterDescription,
  CharacterManager,
  CharacterModelLoader,
  CharacterState,
  CollisionsManager,
  Composer,
  decodeCharacterAndCamera,
  getSpawnPositionInsideCircle,
  KeyInputManager,
  MMLCompositionScene,
  TimeManager,
  TweakPane,
  GroundPlane,
  LoadingScreen,
  VirtualJoystick,
} from "@mml-io/3d-web-client-core";
import { ChatNetworkingClient, FromClientChatMessage, TextChatUI } from "@mml-io/3d-web-text-chat";
import {
  UserData,
  UserNetworkingClient,
  UserNetworkingClientUpdate,
  WebsocketStatus,
} from "@mml-io/3d-web-user-networking";
import { VoiceChatLiveKitManager, VoiceChatManager } from "@mml-io/3d-web-voice-chat";
import {
  IMMLScene,
  LoadingProgressManager,
  registerCustomElementsToWindow,
  setGlobalMMLScene,
} from "mml-web";
import { AudioListener, Euler, Scene, Vector3 } from "three";

type MMLDocumentConfiguration = {
  url: string;
  position?: {
    x: number;
    y: number;
    z: number;
  };
  rotation?: {
    x: number;
    y: number;
    z: number;
  };
  scale?: {
    x: number;
    y: number;
    z: number;
  };
};

export type Networked3dWebExperienceClientConfig = {
  sessionToken: string;
  chatNetworkAddress?: string;
  voiceChatAddress?: string;
  userNetworkAddress: string;
  mmlDocuments?: Array<MMLDocumentConfiguration>;
  animationConfig: AnimationConfig;
  hdrJpgUrl: string;
};

export class Networked3dWebExperienceClient {
  private element: HTMLDivElement;

  private scene = new Scene();
  private composer: Composer;
  private tweakPane: TweakPane;
  private audioListener = new AudioListener();

  private cameraManager: CameraManager;

  private collisionsManager = new CollisionsManager(this.scene);

  private characterModelLoader = new CharacterModelLoader();
  private characterManager: CharacterManager;

  private timeManager = new TimeManager();

  private keyInputManager = new KeyInputManager();
  private virtualJoystick: VirtualJoystick;

  private mmlCompositionScene: MMLCompositionScene;

  private clientId: number | null = null;
  private networkClient: UserNetworkingClient;
  private remoteUserStates = new Map<number, CharacterState>();
  private userProfiles = new Map<number, UserData>();

  private networkChat: ChatNetworkingClient | null = null;
  private textChatUI: TextChatUI | null = null;

  private voiceChatManager: VoiceChatManager | VoiceChatLiveKitManager | null = null;
  private readonly latestCharacterObject = {
    characterState: null as null | CharacterState,
  };
  private characterControllerPaneSet: boolean = false;

  private initialLoadCompleted = false;
  private loadingProgressManager = new LoadingProgressManager();
  private loadingScreen: LoadingScreen;

  constructor(
    private holderElement: HTMLElement,
    private config: Networked3dWebExperienceClientConfig,
  ) {
    this.element = document.createElement("div");
    this.element.style.position = "absolute";
    this.element.style.width = "100%";
    this.element.style.height = "100%";
    this.holderElement.appendChild(this.element);

    document.addEventListener("mousedown", () => {
      if (this.audioListener.context.state === "suspended") {
        this.audioListener.context.resume();
      }
    });

    this.cameraManager = new CameraManager(this.element, this.collisionsManager);
    this.cameraManager.camera.add(this.audioListener);

    this.virtualJoystick = new VirtualJoystick(this.element, {
      radius: 70,
      inner_radius: 20,
      x: 70,
      y: 0,
      mouse_support: false,
    });

    this.composer = new Composer(this.scene, this.cameraManager.camera, true);
    this.composer.useHDRJPG(this.config.hdrJpgUrl);
    this.element.appendChild(this.composer.renderer.domElement);

    this.tweakPane = new TweakPane(
      this.element,
      this.composer.renderer,
      this.scene,
      this.composer.effectComposer,
    );
    this.cameraManager.setupTweakPane(this.tweakPane);
    this.composer.setupTweakPane(this.tweakPane);

    const resizeObserver = new ResizeObserver(() => {
      this.composer.fitContainer();
    });
    resizeObserver.observe(this.element);

    const initialNetworkLoadRef = {};
    this.loadingProgressManager.addLoadingAsset(initialNetworkLoadRef, "network", "network");
    this.networkClient = new UserNetworkingClient({
      url: this.config.userNetworkAddress,
      sessionToken: this.config.sessionToken,
      websocketFactory: (url: string) => new WebSocket(url),
      statusUpdateCallback: (status: WebsocketStatus) => {
        if (status === WebsocketStatus.Disconnected || status === WebsocketStatus.Reconnecting) {
          // The connection was lost after being established - the connection may be re-established with a different client ID
          this.characterManager.clear();
          this.remoteUserStates.clear();
          this.clientId = null;
        }
      },
      assignedIdentity: (clientId: number) => {
        console.log(`Assigned ID: ${clientId}`);
        this.clientId = clientId;
        if (this.initialLoadCompleted) {
          // Already loaded - respawn the character
          this.spawnCharacter();
        } else {
          this.loadingProgressManager.completedLoadingAsset(initialNetworkLoadRef);
        }
      },
      clientUpdate: (
        remoteClientId: number,
        userNetworkingClientUpdate: null | UserNetworkingClientUpdate,
      ) => {
        if (userNetworkingClientUpdate === null) {
          this.remoteUserStates.delete(remoteClientId);
        } else {
          this.remoteUserStates.set(remoteClientId, userNetworkingClientUpdate);
        }
      },
      clientProfileUpdated: (
        clientId: number,
        username: string,
        characterDescription: CharacterDescription,
      ): void => {
        this.updateUserProfile(clientId, {
          username,
          characterDescription,
        });
      },
    });

    this.characterManager = new CharacterManager({
      composer: this.composer,
      characterModelLoader: this.characterModelLoader,
      collisionsManager: this.collisionsManager,
      cameraManager: this.cameraManager,
      timeManager: this.timeManager,
      keyInputManager: this.keyInputManager,
      virtualJoystick: this.virtualJoystick,
      remoteUserStates: this.remoteUserStates,
      sendUpdate: (characterState: CharacterState) => {
        this.latestCharacterObject.characterState = characterState;
        this.networkClient.sendUpdate(characterState);
      },
      animationConfig: this.config.animationConfig,
      characterResolve: (characterId: number) => {
        return this.resolveCharacterData(characterId);
      },
      updateLocationHash: true,
    });
    this.scene.add(this.characterManager.group);

    const groundPlane = new GroundPlane();
    this.collisionsManager.addMeshesGroup(groundPlane);
    this.scene.add(groundPlane);

    this.setupMMLScene();

    this.loadingScreen = new LoadingScreen(this.loadingProgressManager);
    document.body.append(this.loadingScreen.element);

    this.loadingProgressManager.addProgressCallback(() => {
      const [, completed] = this.loadingProgressManager.toRatio();
      if (completed && !this.initialLoadCompleted) {
        this.initialLoadCompleted = true;
        /*
         When all content (in particular MML) has loaded, spawn the character (this is to avoid the character falling
         through as-yet-unloaded geometry)
        */
        this.connectToVoiceChat();
        this.connectToTextChat();
        this.spawnCharacter();
      }
    });
    this.loadingProgressManager.setInitialLoad(true);
  }

  static createFullscreenHolder(): HTMLDivElement {
    document.body.style.margin = "0";
    document.body.style.overflow = "hidden";

    const holder = document.createElement("div");
    holder.style.position = "absolute";
    holder.style.width = "100%";
    holder.style.height = "100%";
    holder.style.overflow = "hidden";
    document.body.appendChild(holder);
    return holder;
  }

  private resolveCharacterData(clientId: number): {
    username: string;
    characterDescription: CharacterDescription;
  } {
    const user = this.userProfiles.get(clientId)!;
    if (!user) {
      throw new Error(`Failed to resolve user for clientId ${clientId}`);
    }

    return {
      username: user.username,
      characterDescription: user.characterDescription,
    };
  }

  private updateUserProfile(id: number, userData: UserData) {
    console.log(`Update user_profile for id=${id} (username=${userData.username})`);

    this.userProfiles.set(id, userData);

    this.characterManager.respawnIfPresent(id);
  }

  private sendChatMessageToServer(message: string): void {
    this.mmlCompositionScene.onChatMessage(message);
    if (this.clientId === null || this.networkChat === null) return;
    this.networkChat.sendChatMessage(message);
  }

  private connectToVoiceChat() {
    if (this.clientId === null) return;

<<<<<<< HEAD
    if (this.voiceChatManager === null) {
      this.voiceChatManager = new VoiceChatLiveKitManager(
        this.element,
        this.clientId,
        this.remoteUserStates,
        this.latestCharacterObject,
      );
=======
    if (this.voiceChatManager === null && this.config.voiceChatAddress) {
      this.voiceChatManager = new VoiceChatManager({
        url: this.config.voiceChatAddress,
        holderElement: this.element,
        userId: this.clientId,
        remoteUserStates: this.remoteUserStates,
        latestCharacterObj: this.latestCharacterObject,
        autoJoin: false,
      });
>>>>>>> f169fed2
    }
  }

  private connectToTextChat() {
    if (this.clientId === null) {
      return;
    }
    if (this.networkChat === null && this.config.chatNetworkAddress) {
      const user = this.userProfiles.get(this.clientId);
      if (!user) {
        throw new Error("User not found");
      }

      if (this.textChatUI === null) {
        this.textChatUI = new TextChatUI(
          this.element,
          user.username,
          this.sendChatMessageToServer.bind(this),
        );
        this.textChatUI.init();
      }

      this.networkChat = new ChatNetworkingClient({
        url: this.config.chatNetworkAddress,
        sessionToken: this.config.sessionToken,
        websocketFactory: (url: string) => new WebSocket(`${url}?id=${this.clientId}`),
        statusUpdateCallback: (status: WebsocketStatus) => {
          if (status === WebsocketStatus.Disconnected || status === WebsocketStatus.Reconnecting) {
            // The connection was lost after being established - the connection may be re-established with a different client ID
          }
        },
        clientChatUpdate: (
          clientId: number,
          chatNetworkingUpdate: null | FromClientChatMessage,
        ) => {
          if (chatNetworkingUpdate !== null && this.textChatUI !== null) {
            const username = this.userProfiles.get(clientId)?.username || "Unknown";
            this.textChatUI.addTextMessage(username, chatNetworkingUpdate.text);
          }
        },
      });
    }
  }

  public update(): void {
    this.timeManager.update();
    this.characterManager.update();
    this.voiceChatManager?.speakingParticipants.forEach((value: boolean, id: number) => {
      this.characterManager.setSpeakingCharacter(id, value);
    });
    this.cameraManager.update();
    this.composer.sun?.updateCharacterPosition(this.characterManager.localCharacter?.position);
    this.composer.render(this.timeManager);
    if (this.tweakPane.guiVisible) {
      this.tweakPane.updateStats(this.timeManager);
      this.tweakPane.updateCameraData(this.cameraManager);
      if (this.characterManager.localCharacter && this.characterManager.localController) {
        if (!this.characterControllerPaneSet) {
          this.characterControllerPaneSet = true;
          this.characterManager.setupTweakPane(this.tweakPane);
        } else {
          this.tweakPane.updateCharacterData(this.characterManager.localController);
        }
      }
    }
    requestAnimationFrame(() => {
      this.update();
    });
  }

  private spawnCharacter() {
    if (this.clientId === null) {
      throw new Error("Client ID not set");
    }
    const spawnPosition = getSpawnPositionInsideCircle(3, 30, this.clientId!, 0.4);
    const spawnRotation = new Euler(0, 0, 0);
    let cameraPosition: Vector3 | null = null;
    if (window.location.hash && window.location.hash.length > 1) {
      const urlParams = decodeCharacterAndCamera(window.location.hash.substring(1));
      spawnPosition.copy(urlParams.character.position);
      spawnRotation.setFromQuaternion(urlParams.character.quaternion);
      cameraPosition = urlParams.camera.position;
    }
    const ownIdentity = this.userProfiles.get(this.clientId);
    if (!ownIdentity) {
      throw new Error("Own identity not found");
    }

    this.characterManager.spawnLocalCharacter(
      this.clientId!,
      ownIdentity.username,
      ownIdentity.characterDescription,
      spawnPosition,
      spawnRotation,
    );
    if (cameraPosition !== null) {
      this.cameraManager.camera.position.copy(cameraPosition);
      this.cameraManager.setTarget(
        new Vector3().add(spawnPosition).add(this.characterManager.headTargetOffset),
      );
      this.cameraManager.reverseUpdateFromPositions();
    }
  }

  private setupMMLScene() {
    registerCustomElementsToWindow(window);
    this.mmlCompositionScene = new MMLCompositionScene({
      targetElement: this.element,
      renderer: this.composer.renderer,
      scene: this.scene,
      camera: this.cameraManager.camera,
      audioListener: this.audioListener,
      collisionsManager: this.collisionsManager,
      getUserPositionAndRotation: () => {
        return this.characterManager.getLocalCharacterPositionAndRotation();
      },
    });
    this.scene.add(this.mmlCompositionScene.group);
    setGlobalMMLScene(this.mmlCompositionScene.mmlScene as IMMLScene);

    if (this.config.mmlDocuments) {
      for (const mmlDocument of this.config.mmlDocuments) {
        const frameElement = document.createElement("m-frame");
        frameElement.setAttribute("src", mmlDocument.url);
        if (mmlDocument.position) {
          frameElement.setAttribute("x", mmlDocument.position.x.toString());
          frameElement.setAttribute("y", mmlDocument.position.y.toString());
          frameElement.setAttribute("z", mmlDocument.position.z.toString());
        }
        if (mmlDocument.rotation) {
          frameElement.setAttribute("rx", mmlDocument.rotation.x.toString());
          frameElement.setAttribute("ry", mmlDocument.rotation.y.toString());
          frameElement.setAttribute("rz", mmlDocument.rotation.z.toString());
        }
        if (mmlDocument.scale) {
          if (mmlDocument.scale.x !== undefined) {
            frameElement.setAttribute("sx", mmlDocument.scale.x.toString());
          }
          if (mmlDocument.scale.y !== undefined) {
            frameElement.setAttribute("sy", mmlDocument.scale.y.toString());
          }
          if (mmlDocument.scale.z !== undefined) {
            frameElement.setAttribute("sz", mmlDocument.scale.z.toString());
          }
        }
        document.body.appendChild(frameElement);
      }
    }

    const mmlProgressManager = this.mmlCompositionScene.mmlScene.getLoadingProgressManager!()!;
    this.loadingProgressManager.addLoadingDocument(mmlProgressManager, "mml", mmlProgressManager);
    mmlProgressManager.addProgressCallback(() => {
      this.loadingProgressManager.updateDocumentProgress(mmlProgressManager);
    });
    mmlProgressManager.setInitialLoad(true);
  }
}<|MERGE_RESOLUTION|>--- conflicted
+++ resolved
@@ -284,15 +284,6 @@
   private connectToVoiceChat() {
     if (this.clientId === null) return;
 
-<<<<<<< HEAD
-    if (this.voiceChatManager === null) {
-      this.voiceChatManager = new VoiceChatLiveKitManager(
-        this.element,
-        this.clientId,
-        this.remoteUserStates,
-        this.latestCharacterObject,
-      );
-=======
     if (this.voiceChatManager === null && this.config.voiceChatAddress) {
       this.voiceChatManager = new VoiceChatManager({
         url: this.config.voiceChatAddress,
@@ -302,7 +293,6 @@
         latestCharacterObj: this.latestCharacterObject,
         autoJoin: false,
       });
->>>>>>> f169fed2
     }
   }
 
