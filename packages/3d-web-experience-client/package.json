{
  "name": "@mml-io/3d-web-experience-client",
  "version": "0.22.0",
  "publishConfig": {
    "access": "public"
  },
  "main": "./build/index.js",
  "types": "./build/index.d.ts",
  "type": "module",
  "files": [
    "/build"
  ],
  "scripts": {
    "depcheck": "depcheck --quiet",
    "build": "tsx ./build.ts --build",
    "iterate": "tsx ./build.ts --watch",
    "type-check": "tsc --noEmit",
    "lint": "eslint \"./{src,test}/**/*.{js,jsx,ts,tsx}\" --max-warnings 0",
    "lint-fix": "eslint \"./{src,test}/**/*.{js,jsx,ts,tsx}\" --fix"
  },
  "dependencies": {
    "@mml-io/3d-web-avatar-selection-ui": "^0.22.0",
    "@mml-io/3d-web-client-core": "^0.22.0",
    "@mml-io/3d-web-text-chat": "^0.22.0",
    "@mml-io/3d-web-user-networking": "^0.22.0",
    "@mml-io/mml-web": "0.19.7"
  },
  "peerDependencies": {
    "three": ">= 0.163.0"
  },
  "devDependencies": {
<<<<<<< HEAD
=======
    "@types/jest": "^29.5.12",
>>>>>>> 60af4df9
    "@types/node": "^22.13.1"
  }
}<|MERGE_RESOLUTION|>--- conflicted
+++ resolved
@@ -29,10 +29,7 @@
     "three": ">= 0.163.0"
   },
   "devDependencies": {
-<<<<<<< HEAD
-=======
     "@types/jest": "^29.5.12",
->>>>>>> 60af4df9
     "@types/node": "^22.13.1"
   }
 }