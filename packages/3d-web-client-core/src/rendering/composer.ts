--- conflicted
+++ resolved
@@ -188,20 +188,11 @@
     this.ppssaoPass = new EffectPass(this.camera, this.ppssaoEffect, this.normalTextureEffect);
     this.ppssaoPass.enabled = ppssaoValues.enabled;
 
-<<<<<<< HEAD
-    this.fxaaEffect = new FXAAEffect({
-      blendFunction: BlendFunction.SRC,
-    });
-    this.fxaaEffect.minEdgeThreshold = 0.0312;
-    this.fxaaEffect.maxEdgeThreshold = 0.125;
-    this.fxaaEffect.subpixelQuality = 0.75;
-=======
     this.fxaaEffect = new FXAAEffect();
 
     if (environmentConfiguration?.postProcessing?.bloomIntensity) {
       extrasValues.bloom = environmentConfiguration.postProcessing.bloomIntensity;
     }
->>>>>>> 5a49f555
 
     this.bloomEffect = new BloomEffect({
       intensity: extrasValues.bloom,
@@ -234,7 +225,7 @@
       adaptationRate: toneMappingValues.adaptationRate,
     });
     this.smaaEffect = new SMAAEffect({
-      preset: SMAAPreset.MEDIUM,
+      preset: SMAAPreset.ULTRA,
       edgeDetectionMode: EdgeDetectionMode.COLOR,
       predicationMode: PredicationMode.DEPTH,
     });
@@ -346,9 +337,7 @@
     if (n8ssaoValues.enabled) {
       this.n8aopass.setSize(this.width, this.height);
     }
-    this.fxaaEffect.setSize(this.width, this.height);
     this.fxaaPass.setSize(this.width, this.height);
-    this.smaaEffect.setSize(this.width, this.height);
     this.smaaPass.setSize(this.width, this.height);
     this.bloomPass.setSize(this.width, this.height);
     this.toneMappingPass.setSize(this.width, this.height);
@@ -373,26 +362,8 @@
       0,
     );
     this.scene.environmentRotation = new Euler(
-<<<<<<< HEAD
-      MathUtils.degToRad(envValues.hdrPolarAngle),
-      MathUtils.degToRad(azimuthalAngle),
-      0,
-    );
-  }
-
-  public setHDRPolarAngle(polarAngle: number) {
-    this.scene.backgroundRotation = new Euler(
-      MathUtils.degToRad(polarAngle),
-      MathUtils.degToRad(envValues.hdrAzimuthalAngle),
-=======
       MathUtils.degToRad(envValues.skyboxPolarAngle),
       MathUtils.degToRad(envValues.skyboxAzimuthalAngle),
->>>>>>> 5a49f555
-      0,
-    );
-    this.scene.environmentRotation = new Euler(
-      MathUtils.degToRad(polarAngle),
-      MathUtils.degToRad(envValues.hdrAzimuthalAngle),
       0,
     );
   }
@@ -417,20 +388,8 @@
           0,
         );
         this.scene.background = envMap;
-<<<<<<< HEAD
-        this.scene.environment = envMap;
-        this.scene.environmentIntensity = envValues.hdrEnvIntensity;
-        this.scene.environmentRotation = new Euler(
-          MathUtils.degToRad(envValues.hdrPolarAngle),
-          MathUtils.degToRad(envValues.hdrAzimuthalAngle),
-          0,
-        );
-        this.scene.backgroundIntensity = envValues.hdrIntensity;
-        this.scene.backgroundBlurriness = envValues.hdrBlurriness;
-=======
         this.scene.backgroundIntensity = envValues.skyboxIntensity;
         this.scene.backgroundBlurriness = envValues.skyboxBlurriness;
->>>>>>> 5a49f555
         this.scene.backgroundRotation = new Euler(
           MathUtils.degToRad(envValues.skyboxPolarAngle),
           MathUtils.degToRad(envValues.skyboxAzimuthalAngle),
@@ -465,20 +424,8 @@
             0,
           );
           this.scene.background = envMap;
-<<<<<<< HEAD
-          this.scene.environment = envMap;
-          this.scene.environmentIntensity = envValues.hdrEnvIntensity;
-          this.scene.environmentRotation = new Euler(
-            MathUtils.degToRad(envValues.hdrPolarAngle),
-            MathUtils.degToRad(envValues.hdrAzimuthalAngle),
-            0,
-          );
-          this.scene.backgroundIntensity = envValues.hdrIntensity;
-          this.scene.backgroundBlurriness = envValues.hdrBlurriness;
-=======
           this.scene.backgroundIntensity = envValues.skyboxIntensity;
           this.scene.backgroundBlurriness = envValues.skyboxBlurriness;
->>>>>>> 5a49f555
           this.isEnvHDRI = true;
           texture.dispose();
           pmremGenerator!.dispose();
