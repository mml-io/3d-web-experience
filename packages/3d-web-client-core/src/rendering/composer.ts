--- conflicted
+++ resolved
@@ -33,11 +33,7 @@
   WebGLRenderer,
   EquirectangularReflectionMapping,
   MathUtils,
-<<<<<<< HEAD
-  Vector3,
-=======
   Euler,
->>>>>>> f169fed2
 } from "three";
 import { RGBELoader } from "three/examples/jsm/loaders/RGBELoader.js";
 import { Sky } from "three/examples/jsm/objects/Sky.js";
@@ -112,11 +108,7 @@
     this.spawnSun = spawnSun;
     this.renderer = new WebGLRenderer({
       powerPreference: "high-performance",
-<<<<<<< HEAD
-      antialias: true,
-=======
       antialias: false,
->>>>>>> f169fed2
     });
     this.renderer.outputColorSpace = SRGBColorSpace;
     this.renderer.info.autoReset = false;
@@ -126,32 +118,8 @@
     this.renderer.toneMapping = rendererValues.toneMapping as ToneMapping;
     this.renderer.toneMappingExposure = rendererValues.exposure;
 
-<<<<<<< HEAD
-    this.sky.scale.setScalar(450000);
-    this.skyConfig = {
-      turbidity: 0.01,
-      rayleigh: 3,
-      mieCoefficient: 0.005,
-      mieDirectionalG: 0.7,
-      elevation: 5,
-      azimuth: 180,
-      exposure: this.renderer.toneMappingExposure,
-    };
-    // this.scene.add(this.sky);
-
-    this.skyUniforms.turbidity.value = this.skyConfig.turbidity;
-    this.skyUniforms.rayleigh.value = this.skyConfig.rayleigh;
-    this.skyUniforms.mieCoefficient.value = this.skyConfig.mieCoefficient;
-    this.skyUniforms.mieDirectionalG.value = this.skyConfig.mieDirectionalG;
-
-    const phi = MathUtils.degToRad(90 - this.skyConfig.elevation);
-    const theta = MathUtils.degToRad(this.skyConfig.azimuth);
-    this.skySun.setFromSphericalCoords(1, phi, theta);
-    this.skyUniforms.sunPosition.value.copy(this.skySun);
-=======
     this.scene.backgroundIntensity = envValues.hdrIntensity;
     this.scene.backgroundBlurriness = envValues.hdrBlurriness;
->>>>>>> f169fed2
 
     this.setAmbientLight();
     this.setFog();
@@ -252,10 +220,6 @@
       this.effectComposer.addPass(this.n8aopass);
     }
     this.effectComposer.addPass(this.fxaaPass);
-<<<<<<< HEAD
-    // this.effectComposer.addPass(this.smaaPass);
-=======
->>>>>>> f169fed2
     this.effectComposer.addPass(this.bloomPass);
 
     this.effectComposer.addPass(this.toneMappingPass);
@@ -350,13 +314,6 @@
     this.renderer.render(this.postPostScene, this.camera);
   }
 
-<<<<<<< HEAD
-  public setSunPosition() {
-    const phi = MathUtils.degToRad(sunValues.sunPosition.sunPolarAngle);
-    const theta = MathUtils.degToRad(90 - sunValues.sunPosition.sunAzimuthalAngle);
-    this.skySun.setFromSphericalCoords(1, phi, theta);
-    this.skyUniforms.sunPosition.value.copy(this.skySun);
-=======
   public setHDRAzimuthalAngle(azimuthalAngle: number) {
     this.scene.backgroundRotation = new Euler(
       MathUtils.degToRad(envValues.hdrPolarAngle),
@@ -371,7 +328,6 @@
       MathUtils.degToRad(envValues.hdrAzimuthalAngle),
       0,
     );
->>>>>>> f169fed2
   }
 
   public useHDRJPG(url: string, fromFile: boolean = false): void {
