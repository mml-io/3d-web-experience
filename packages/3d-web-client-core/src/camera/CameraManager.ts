import { PerspectiveCamera, Raycaster, Vector3 } from "three";

import { CollisionsManager } from "../collisions/CollisionsManager";
import { remap } from "../helpers/math-helpers";
import { EventHandlerCollection } from "../input/EventHandlerCollection";
import { VirtualJoystick } from "../input/VirtualJoystick";
import { camValues } from "../tweakpane/blades/cameraFolder";
import { TweakPane } from "../tweakpane/TweakPane";
import { getTweakpaneActive } from "../tweakpane/tweakPaneActivity";

export class CameraManager {
  public readonly camera: PerspectiveCamera;

  public initialDistance: number = camValues.initialDistance;
  public minDistance: number = camValues.minDistance;
  public maxDistance: number = camValues.maxDistance;
  public initialFOV: number = camValues.initialFOV;
  public maxFOV: number = camValues.maxFOV;
  public minFOV: number = camValues.minFOV;
  public damping: number = camValues.damping;
  public dampingScale: number = 0.01;
  public zoomScale: number = camValues.zoomScale;
  public zoomDamping: number = camValues.zoomDamping;
  public invertFOVMapping: boolean = camValues.invertFOVMapping;
  public fov: number = this.initialFOV;

  private targetFOV: number = this.initialFOV;

  public minPolarAngle: number = Math.PI * 0.25;
  private maxPolarAngle: number = Math.PI * 0.95;

  public targetDistance: number = this.initialDistance;
  public distance: number = this.initialDistance;
  public desiredDistance: number = this.initialDistance;

  private targetPhi: number | null;
  private phi: number = Math.PI / 2;
  private targetTheta: number | null;
  private theta: number = Math.PI / 2;
  public dragging: boolean = false;

  private target: Vector3 = new Vector3(0, 1.55, 0);
  private hadTarget: boolean = false;

  private rayCaster: Raycaster;

  private eventHandlerCollection: EventHandlerCollection;

  private isLerping: boolean = false;
  private finalTarget: Vector3 = new Vector3();
  private lerpTarget: Vector3 = new Vector3();

  private lerpFactor: number = 0;
  private lerpDuration: number = 2.1;

  private hasTouchControl: boolean = false;
  private lastTouchX: number = 0;
  private lastTouchY: number = 0;

  constructor(
    targetElement: HTMLElement,
    private collisionsManager: CollisionsManager,
    initialPhi = Math.PI / 2,
    initialTheta = -Math.PI / 2,
  ) {
    this.phi = initialPhi;
    this.targetPhi = initialPhi;
    this.theta = initialTheta;
    this.targetTheta = initialTheta;
    this.camera = new PerspectiveCamera(this.fov, window.innerWidth / window.innerHeight, 0.1, 400);
    this.camera.position.set(0, 1.4, -this.initialDistance);
    this.rayCaster = new Raycaster();

    this.hasTouchControl = VirtualJoystick.checkForTouch();

    this.eventHandlerCollection = EventHandlerCollection.create([
      [targetElement, "mousedown", this.onMouseDown.bind(this)],
      [document, "mouseup", this.onMouseUp.bind(this)],
      [document, "mousemove", this.onMouseMove.bind(this)],
      [targetElement, "wheel", this.onMouseWheel.bind(this)],
      [targetElement, "contextmenu", this.onContextMenu.bind(this)],
    ]);

    if (this.hasTouchControl) {
      this.eventHandlerCollection.add(targetElement, "touchstart", this.onTouchStart.bind(this), {
        passive: false,
      });
      this.eventHandlerCollection.add(document, "touchmove", this.onTouchMove.bind(this), {
        passive: false,
      });
      this.eventHandlerCollection.add(document, "touchend", this.onTouchEnd.bind(this), {
        passive: false,
      });
    }
  }

  public setupTweakPane(tweakPane: TweakPane) {
    tweakPane.setupCamPane(this);
  }

  private onTouchStart(evt: TouchEvent): void {
    Array.from(evt.touches).forEach((touch) => {
      this.dragging = true;
      this.lastTouchX = touch.clientX;
      this.lastTouchY = touch.clientY;
    });
  }

  private onTouchMove(evt: TouchEvent): void {
    if (!this.dragging || getTweakpaneActive()) {
      return;
    }
    evt.preventDefault();

    // TODO - handle multi-touch correctly
    const touch = Array.from(evt.touches).find((t) => true);
    if (touch) {
      const dx = touch.clientX - this.lastTouchX;
      const dy = touch.clientY - this.lastTouchY;
      this.lastTouchX = touch.clientX;
      this.lastTouchY = touch.clientY;

      if (this.targetTheta !== null && this.targetPhi !== null) {
        this.targetTheta += dx * this.dampingScale;
        this.targetPhi -= dy * this.dampingScale;
        this.targetPhi = Math.max(this.minPolarAngle, Math.min(this.maxPolarAngle, this.targetPhi));
      }
    }
  }

  private onTouchEnd(evt: TouchEvent): void {
    if (this.dragging) {
      // TODO - handle multi-touch correctly
      const touchEnded = Array.from(evt.changedTouches).some((t) => true);
      if (touchEnded) {
        this.dragging = false;
      }
    }
  }

  private onMouseDown(event: MouseEvent): void {
    if (event.button === 0 || event.button === 2) {
      // Left or right mouse button
      this.dragging = true;
      document.body.style.cursor = "none";
    }
  }

  private onMouseUp(event: MouseEvent): void {
    if (event.button === 0 || event.button === 2) {
      this.dragging = false;
      document.body.style.cursor = "default";
    }
  }

  private onMouseMove(event: MouseEvent): void {
    if (getTweakpaneActive()) {
      return;
    }
    if (this.dragging) {
      if (this.targetTheta === null || this.targetPhi === null) return;
      this.targetTheta += event.movementX * this.dampingScale;
      this.targetPhi -= event.movementY * this.dampingScale;
      this.targetPhi = Math.max(this.minPolarAngle, Math.min(this.maxPolarAngle, this.targetPhi));
      event.preventDefault();
    }
  }

  private onMouseWheel(event: WheelEvent): void {
<<<<<<< HEAD
    if (getTweakpaneActive()) return;
=======
    if (getTweakpaneActive()) {
      return;
    }
>>>>>>> 9040cac8
    const scrollAmount = event.deltaY * this.zoomScale * 0.1;
    this.targetDistance += scrollAmount;
    this.targetDistance = Math.max(
      this.minDistance,
      Math.min(this.maxDistance, this.targetDistance),
    );
    this.desiredDistance = this.targetDistance;
    event.preventDefault();
  }

  private onContextMenu(event: MouseEvent): void {
    event.preventDefault();
  }

  public setTarget(target: Vector3): void {
    if (!this.isLerping) {
      this.target.copy(target);
    } else {
      this.finalTarget.copy(target);
      this.lerpTarget.copy(this.target);
      this.lerpFactor = 0;
    }

    if (!this.hadTarget) {
      this.hadTarget = true;
      this.reverseUpdateFromPositions();
    }
  }

  public setLerpedTarget(target: Vector3, targetDistance: number): void {
    this.isLerping = true;
    this.targetDistance = targetDistance;
    this.desiredDistance = targetDistance;
    this.setTarget(target);
  }

  public reverseUpdateFromPositions(): void {
    const dx = this.camera.position.x - this.target.x;
    const dy = this.camera.position.y - this.target.y;
    const dz = this.camera.position.z - this.target.z;
    this.targetDistance = Math.sqrt(dx * dx + dy * dy + dz * dz);
    this.targetTheta = Math.atan2(dz, dx);
    this.targetPhi = Math.acos(dy / this.targetDistance);
    this.phi = this.targetPhi;
    this.theta = this.targetTheta;
    this.distance = this.targetDistance;
    this.desiredDistance = this.targetDistance;
    this.recomputeFoV(true);
  }

  public adjustCameraPosition(): void {
    const offsetDistance = 0.5;
    const offset = new Vector3(0, 0, offsetDistance);
    offset.applyEuler(this.camera.rotation);
    const rayOrigin = this.camera.position.clone().add(offset);
    const rayDirection = this.target.clone().sub(rayOrigin).normalize();

    this.rayCaster.set(rayOrigin, rayDirection);
    const firstRaycastHit = this.collisionsManager.raycastFirst(this.rayCaster.ray);
    const cameraToPlayerDistance = this.camera.position.distanceTo(this.target);

    if (firstRaycastHit !== null && firstRaycastHit[0] <= cameraToPlayerDistance) {
      this.targetDistance = cameraToPlayerDistance - firstRaycastHit[0];
      this.distance = this.targetDistance;
    } else {
      this.targetDistance += (this.desiredDistance - this.targetDistance) * this.damping * 4;
    }
  }

  public dispose() {
    this.eventHandlerCollection.clear();
  }

  private easeOutExpo(x: number): number {
    return x === 1 ? 1 : 1 - Math.pow(2, -10 * x);
  }

  public updateAspect(aspect: number): void {
    this.camera.aspect = aspect;
  }

  public recomputeFoV(immediately: boolean = false): void {
    this.targetFOV = remap(
      this.targetDistance,
      this.minDistance,
      this.maxDistance,
      this.invertFOVMapping ? this.minFOV : this.maxFOV,
      this.invertFOVMapping ? this.maxFOV : this.minFOV,
    );
    if (immediately) {
      this.fov = this.targetFOV;
    }
  }

  public update(): void {
    if (this.isLerping && this.lerpFactor < 1) {
      this.lerpFactor += 0.01 / this.lerpDuration;
      this.lerpFactor = Math.min(1, this.lerpFactor);
      this.target.lerpVectors(this.lerpTarget, this.finalTarget, this.easeOutExpo(this.lerpFactor));
    } else {
      this.adjustCameraPosition();
    }

    if (
      this.phi !== null &&
      this.targetPhi !== null &&
      this.theta !== null &&
      this.targetTheta !== null
    ) {
      this.distance +=
        (this.targetDistance - this.distance) * this.damping * (0.21 + this.zoomDamping);
      this.phi += (this.targetPhi - this.phi) * this.damping;
      this.theta += (this.targetTheta - this.theta) * this.damping;

      const x = this.target.x + this.distance * Math.sin(this.phi) * Math.cos(this.theta);
      const y = this.target.y + this.distance * Math.cos(this.phi);
      const z = this.target.z + this.distance * Math.sin(this.phi) * Math.sin(this.theta);

      this.recomputeFoV();
      this.fov += (this.targetFOV - this.fov) * this.damping;
      this.camera.fov = this.fov;
      this.camera.updateProjectionMatrix();

      this.camera.position.set(x, y, z);
      this.camera.lookAt(this.target);

      if (this.isLerping && this.lerpFactor >= 1) {
        this.isLerping = false;
      }
    }
  }
}<|MERGE_RESOLUTION|>--- conflicted
+++ resolved
@@ -167,13 +167,9 @@
   }
 
   private onMouseWheel(event: WheelEvent): void {
-<<<<<<< HEAD
-    if (getTweakpaneActive()) return;
-=======
     if (getTweakpaneActive()) {
       return;
     }
->>>>>>> 9040cac8
     const scrollAmount = event.deltaY * this.zoomScale * 0.1;
     this.targetDistance += scrollAmount;
     this.targetDistance = Math.max(
