--- conflicted
+++ resolved
@@ -16,10 +16,6 @@
   private interpolationRate = 8.0; // How quickly to interpolate (higher = faster)
 
   constructor(
-<<<<<<< HEAD
-    id: number,
-=======
->>>>>>> 60af4df9
     private character: Character,
   ) {
     const pos = character.getPosition();
@@ -27,10 +23,6 @@
     const currentAnimation = character.getCurrentAnimation();
 
     this.networkState = {
-<<<<<<< HEAD
-      id,
-=======
->>>>>>> 60af4df9
       position: { x: pos.x, y: pos.y, z: pos.z },
       rotation: { quaternionY: rot.y, quaternionW: 1 },
       state: currentAnimation,
