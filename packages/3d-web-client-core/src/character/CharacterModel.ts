import {
  MMLCharacter,
  type MMLCharacterDescription,
  parseMMLDescription,
} from "@mml-io/3d-web-avatar";
import {
  AnimationAction,
  AnimationClip,
  AnimationMixer,
  Bone,
<<<<<<< HEAD
  Box3,
=======
>>>>>>> 60af4df9
  Color,
  Group,
  LoopRepeat,
  Object3D,
  SkinnedMesh,
  Mesh,
  MeshStandardMaterial,
  Vector3,
} from "three";

import { CameraManager } from "../camera/CameraManager";

<<<<<<< HEAD
import { AnimationConfig, CharacterDescription, LoadedAnimations } from "./Character";
import {
  captureCharacterColors,
  captureCharacterColorsFromObject3D,
} from "./CharacterColourSamplingUtils";
=======
import { CharacterDescription, LoadedAnimations } from "./Character";
>>>>>>> 60af4df9
import { CharacterMaterial } from "./CharacterMaterial";
import { AnimationState } from "./CharacterState";
import { captureCharacterColorsFromObject3D } from "./instancing/CharacterColourSamplingUtils";
import { CharacterModelLoader } from "./loading/CharacterModelLoader";

export const colorPartNamesIndex = [
  "hair",
  "shirt_short",
  "shirt_long",
  "pants_short",
  "pants_long",
  "shoes",
  "skin",
  "lips",
] as const;

export type ColorPartName = (typeof colorPartNamesIndex)[number];

export function colorsToColorArray(
  colors: Map<ColorPartName, Color>,
): Array<[number, number, number]> {
  const colorArray: Array<[number, number, number]> = [];
  for (const partName of colorPartNamesIndex) {
    const color = colors.get(partName);
    if (color) {
      colorArray.push([
        Math.round(color.r * 255),
        Math.round(color.g * 255),
        Math.round(color.b * 255),
      ]);
    }
  }
  return colorArray;
}

export function colorArrayToColors(
  colorArray: Array<[number, number, number]>,
): Map<ColorPartName, Color> {
  const colors = new Map<ColorPartName, Color>();
  for (let i = 0; i < colorPartNamesIndex.length; i++) {
    const color = colorArray[i];
    if (color) {
      colors.set(colorPartNamesIndex[i], new Color(color[0] / 255, color[1] / 255, color[2] / 255));
    }
  }
  return colors;
}

function getSimpleHeight(mesh: Object3D): number {
  let maxY = 0;
  mesh.traverse((child) => {
    if (child instanceof Mesh) {
      const geometry = child.geometry;
      if (geometry) {
        const positionAttribute = geometry.getAttribute("position");
        for (let i = 0; i < positionAttribute.count; i++) {
          const y = positionAttribute.getY(i);
          maxY = Math.max(maxY, y);
        }
      }
    }
  });
  return maxY;
}

export const colorPartNamesIndex = [
  "hair",
  "skin",
  "lips",
  "shirt_short",
  "shirt_long",
  "pants_short",
  "pants_long",
  "shoes",
];

export function colorsToColorArray(colors: Map<string, Color>): Array<[number, number, number]> {
  const colorArray: Array<[number, number, number]> = [];
  for (const partName of colorPartNamesIndex) {
    const color = colors.get(partName);
    if (color) {
      colorArray.push([
        Math.round(color.r * 255),
        Math.round(color.g * 255),
        Math.round(color.b * 255),
      ]);
    }
  }
  return colorArray;
}

export function colorArrayToColors(
  colorArray: Array<[number, number, number]>,
): Map<string, Color> {
  const colors = new Map<string, Color>();
  for (let i = 0; i < colorPartNamesIndex.length; i++) {
    const color = colorArray[i];
    if (color) {
      colors.set(colorPartNamesIndex[i], new Color(color[0] / 255, color[1] / 255, color[2] / 255));
    }
  }
  return colors;
}

export type CharacterModelAnimations = {
  [key in AnimationState]: AnimationAction | undefined;
};

export type CharacterModelConfig = {
  characterDescription: CharacterDescription;
  animationsPromise: Promise<LoadedAnimations>;
  characterModelLoader: CharacterModelLoader;
  cameraManager: CameraManager;
  characterId: number;
  isLocal: boolean;
  abortController?: AbortController;
};

const remoteMaxTextureSize = 128;
const localMaxTextureSize = 1024;

export class CharacterModel {
  public mesh: Object3D | null = null;
  public headBone: Bone | null = null;
  public characterHeight: number | null = null;

  private materials: Map<string, CharacterMaterial> = new Map();

  public animations: Record<string, AnimationAction> = {};
  public animationMixer: AnimationMixer | null = null;
  public currentAnimation: AnimationState = AnimationState.idle;

  public mmlCharacterDescription: MMLCharacterDescription;

  private isPostDoubleJump = false;

  private colors: Array<[number, number, number]> | null = null;

  constructor(private config: CharacterModelConfig) {}

  public async init(): Promise<void> {
<<<<<<< HEAD
    // Check if operation was cancelled before starting
    if (this.config.abortController?.signal.aborted) {
      console.log(`CharacterModel init cancelled for ${this.config.characterId}`);
      return;
    }

    await this.loadMainMesh();

    // Check if operation was cancelled after mesh loading
    if (this.config.abortController?.signal.aborted) {
      console.log(
        `CharacterModel init cancelled after mesh loading for ${this.config.characterId}`,
      );
=======
    // Check if operation was canceled before starting
    if (this.config.abortController?.signal.aborted) {
      console.log(`CharacterModel init canceled for ${this.config.characterId}`);
      return;
    }

    let mainMesh: Object3D | null = null;
    try {
      mainMesh = await this.loadCharacterFromDescription();
    } catch (error) {
      if (this.config.abortController?.signal.aborted) {
        return;
      }
      console.error("Failed to load character from description", error);
    }
    if (this.config.abortController?.signal.aborted) {
      return;
    }

    if (mainMesh) {
      this.mesh = mainMesh;
      this.mesh.position.set(0, -0.44, 0);
      this.mesh.traverse((child: Object3D) => {
        if (child.type === "SkinnedMesh") {
          child.castShadow = true;
          child.receiveShadow = true;
        }
      });
      this.animationMixer = new AnimationMixer(this.mesh);
    }

    // Check if operation was canceled after mesh loading
    if (this.config.abortController?.signal.aborted) {
      console.log(`CharacterModel init canceled after mesh loading for ${this.config.characterId}`);
>>>>>>> 60af4df9
      return;
    }

    if (this.mesh) {
      const animationConfig = await this.config.animationsPromise;

<<<<<<< HEAD
      // Check if operation was cancelled after animation loading
      if (this.config.abortController?.signal.aborted) {
        console.log(
          `CharacterModel init cancelled after animation loading for ${this.config.characterId}`,
        );
=======
      // Check if operation was canceled after animation loading
      if (this.config.abortController?.signal.aborted) {
>>>>>>> 60af4df9
        return;
      }

      this.setAnimationFromFile(animationConfig.idleAnimation, AnimationState.idle, true);
      this.setAnimationFromFile(animationConfig.jogAnimation, AnimationState.walking, true);
      this.setAnimationFromFile(animationConfig.sprintAnimation, AnimationState.running, true);
      this.setAnimationFromFile(animationConfig.airAnimation, AnimationState.air, true);
      this.setAnimationFromFile(
        animationConfig.doubleJumpAnimation,
        AnimationState.doubleJump,
        false,
        1.45,
      );
      this.characterHeight = getSimpleHeight(this.mesh);
      if (this.config.isLocal) {
        // Capture the colors before applying custom materials
        this.getColors();
      }
      this.applyCustomMaterials();
    }
  }

  private applyCustomMaterials(): void {
    if (!this.mesh) {
      return;
    }

    this.mesh.traverse((child: Object3D) => {
      if ((child as Bone).isBone) {
        if (child.name === "head") {
          const worldPosition = new Vector3();
          this.headBone = child as Bone;
          this.headBone.getWorldPosition(worldPosition);
        }
      }
      if ((child as Mesh).isMesh || (child as SkinnedMesh).isSkinnedMesh) {
        const asMesh = child as Mesh;
        const originalMaterial = asMesh.material as MeshStandardMaterial;
        if (this.materials.has(originalMaterial.name)) {
          asMesh.material = this.materials.get(originalMaterial.name)!;
        } else {
          const material =
            originalMaterial.name === "body_replaceable_color"
              ? new CharacterMaterial({
                  isLocal: this.config.isLocal,
                  cameraManager: this.config.cameraManager,
                  characterId: this.config.characterId,
                  originalMaterial,
                })
              : new CharacterMaterial({
                  isLocal: this.config.isLocal,
                  cameraManager: this.config.cameraManager,
                  characterId: this.config.characterId,
                  originalMaterial,
                  colorOverride: originalMaterial.color,
                });
          this.materials.set(originalMaterial.name, material);
          asMesh.material = material;
        }
      }
    });
  }

  public updateAnimation(targetAnimation: AnimationState) {
    if (this.isPostDoubleJump) {
      if (targetAnimation === AnimationState.doubleJump) {
        // Double jump is requested, but we're in the post double jump state so we play air instead
        targetAnimation = AnimationState.air;
      } else {
        // Reset the post double jump flag if something other than double jump is requested
        this.isPostDoubleJump = false;
      }
    }
    if (this.currentAnimation !== targetAnimation) {
      this.transitionToAnimation(targetAnimation);
    }
  }

  private async composeMMLCharacter(
    mmlCharacterDescription: MMLCharacterDescription,
  ): Promise<Object3D | null> {
    if (mmlCharacterDescription.base?.url.length === 0) {
      throw new Error(
        "ERROR: An MML Character Description was provided, but it's not a valid <m-character> string, or a valid URL",
      );
    }

    let mergedCharacter: Object3D | null = null;
    if (mmlCharacterDescription) {
      const characterBase = mmlCharacterDescription.base?.url || null;
      if (characterBase) {
        this.mmlCharacterDescription = mmlCharacterDescription;
<<<<<<< HEAD
        const mmlCharacter = new MMLCharacter({
          load: async (url: string) => {
            const model = await this.config.characterModelLoader.load(
              url,
              "model",
              this.config.abortController,
            );
            return {
              group: new Group().add(model as Object3D),
              animations: [],
            };
          },
        });
        mergedCharacter = await mmlCharacter.mergeBodyParts(
=======
        mergedCharacter = await MMLCharacter.load(
>>>>>>> 60af4df9
          characterBase,
          mmlCharacterDescription.parts,
          {
            load: async (url: string, abortController?: AbortController) => {
              const model = await this.config.characterModelLoader.loadModel(
                url,
                this.config.isLocal ? localMaxTextureSize : remoteMaxTextureSize,
                abortController,
              );
              if (this.config.abortController?.signal.aborted) {
                return null;
              }
              if (!model) {
                return null;
              }
              return {
                group: new Group().add(model as Object3D),
                animations: [],
              };
            },
          },
          this.config.abortController,
        );
        if (mergedCharacter) {
          return mergedCharacter;
        }
      }
    }
    return null;
  }

  private async loadCharacterFromDescription(): Promise<Object3D | null> {
    if (this.config.characterDescription.meshFileUrl) {
      return (
        (await this.config.characterModelLoader.loadModel(
          this.config.characterDescription.meshFileUrl,
<<<<<<< HEAD
          "model",
=======
          this.config.isLocal ? localMaxTextureSize : remoteMaxTextureSize,
>>>>>>> 60af4df9
          this.config.abortController,
        )) || null
      );
    }

    let mmlCharacterSource: string;
    if (this.config.characterDescription.mmlCharacterUrl) {
      const res = await fetch(this.config.characterDescription.mmlCharacterUrl, {
        signal: this.config.abortController?.signal,
      });
      mmlCharacterSource = await res.text();
    } else if (this.config.characterDescription.mmlCharacterString) {
      mmlCharacterSource = this.config.characterDescription.mmlCharacterString;
    } else {
      throw new Error(
        "ERROR: No Character Description was provided. Specify one of meshFileUrl, mmlCharacterUrl or mmlCharacterString",
      );
    }

    const parsedMMLDescription = parseMMLDescription(mmlCharacterSource);
    const mmlCharacterDescription = parsedMMLDescription[0];
    if (parsedMMLDescription[1].length > 0) {
      console.warn("Errors parsing MML Character Description: ", parsedMMLDescription[1]);
    }
    const mmlCharacterBody = await this.composeMMLCharacter(mmlCharacterDescription);
    if (mmlCharacterBody) {
      return mmlCharacterBody;
    }
    return null;
  }

  public getColors(): Array<[number, number, number]> {
    if (!this.mesh) {
      return [];
<<<<<<< HEAD
    }
    if (this.colors) {
      return this.colors;
    }
    const colors = captureCharacterColorsFromObject3D(this.mesh, {
      circularSamplingRadius: 12,
      topDownSamplingSize: { width: 5, height: 150 },
      debug: false, // Reduced debug spam
    });
    this.colors = colorsToColorArray(colors);
    console.log("CharacterModel.getColors", this.colors);
    return this.colors;
  }

  private async loadMainMesh(): Promise<void> {
    let mainMesh: Object3D | null = null;
    try {
      mainMesh = await this.loadCharacterFromDescription();
    } catch (error) {
      console.error("Failed to load character from description", error);
    }
    if (mainMesh) {
      this.mesh = mainMesh;
      this.mesh.position.set(0, -0.44, 0);
      this.mesh.traverse((child: Object3D) => {
        if (child.type === "SkinnedMesh") {
          child.castShadow = true;
          child.receiveShadow = true;
        }
      });
      this.animationMixer = new AnimationMixer(this.mesh);
=======
    }
    if (this.colors) {
      return this.colors;
>>>>>>> 60af4df9
    }
    const colors = captureCharacterColorsFromObject3D(this.mesh, {
      circularSamplingRadius: 12,
      topDownSamplingSize: { width: 5, height: 150 },
      debug: false, // Reduced debug spam
    });
    this.colors = colorsToColorArray(colors);
    return this.colors;
  }

  private cleanAnimationClips(
    skeletalMesh: Object3D | null,
    animationClip: AnimationClip,
    keepRootBonePositionAnimation: boolean,
  ): AnimationClip {
    const availableBones = new Set<string>();
    if (skeletalMesh) {
      skeletalMesh.traverse((child) => {
        const asBone = child as Bone;
        if (asBone.isBone) {
          availableBones.add(child.name);
        }
      });
    }
    animationClip.tracks = animationClip.tracks.filter((track) => {
      const [trackName, trackProperty] = track.name.split(".");
      if (keepRootBonePositionAnimation && trackName === "root" && trackProperty === "position") {
        return true;
      }
      const shouldAnimate =
        availableBones.has(trackName) && trackProperty !== "position" && trackProperty !== "scale";
      return shouldAnimate;
    });
    return animationClip;
  }

  private setAnimationFromFile(
    animation: AnimationClip,
    animationType: AnimationState,
    loop: boolean = true,
    playbackSpeed: number = 1.0,
  ) {
    const cleanAnimation = this.cleanAnimationClips(this.mesh, animation as AnimationClip, true);
    this.animations[animationType] = this.animationMixer!.clipAction(cleanAnimation);
    this.animations[animationType].stop();
    this.animations[animationType].timeScale = playbackSpeed;
    if (animationType === AnimationState.idle) {
      this.animations[animationType].play();
    }
    if (!loop) {
      this.animations[animationType].setLoop(LoopRepeat, 1); // Ensure non-looping
      this.animations[animationType].clampWhenFinished = true;
    }
  }

  private transitionToAnimation(
    targetAnimation: AnimationState,
    transitionDuration: number = 0.15,
  ): void {
    if (!this.mesh) {
      return;
    }

    const currentAction = this.animations[this.currentAnimation];
    const targetAction = this.animations[targetAnimation];

    if (!targetAction) {
      return;
    }
    this.currentAnimation = targetAnimation;

    if (currentAction) {
      currentAction.fadeOut(transitionDuration);
    }

    targetAction.reset();
    if (!targetAction.isRunning()) {
      targetAction.play();
    }

    if (targetAnimation === AnimationState.doubleJump) {
      targetAction.getMixer().addEventListener("finished", (_event) => {
        if (this.currentAnimation === AnimationState.doubleJump) {
          this.isPostDoubleJump = true;
          // This triggers the transition to the air animation because the double jump animation is done
          this.updateAnimation(AnimationState.doubleJump);
        }
      });
    }

    targetAction.enabled = true;
    targetAction.fadeIn(transitionDuration);
  }

  update(time: number) {
    if (this.animationMixer) {
      this.animationMixer.update(time);
      this.materials.forEach((material) => material.update());
    }
  }

  dispose() {
    if (this.animationMixer) {
      this.animationMixer.stopAllAction();
      this.animationMixer.uncacheRoot(this.mesh as SkinnedMesh);
      this.animationMixer = null;
    }
    this.mesh?.traverse((child: Object3D) => {
      if (child instanceof SkinnedMesh) {
        child.geometry.dispose();
        child.material.dispose();
      }
    });
    this.mesh = null;
    this.headBone = null;
    this.characterHeight = null;
    this.animations = {};
    this.colors = null;
  }
}<|MERGE_RESOLUTION|>--- conflicted
+++ resolved
@@ -8,31 +8,19 @@
   AnimationClip,
   AnimationMixer,
   Bone,
-<<<<<<< HEAD
-  Box3,
-=======
->>>>>>> 60af4df9
   Color,
   Group,
   LoopRepeat,
+  Mesh,
+  MeshStandardMaterial,
   Object3D,
   SkinnedMesh,
-  Mesh,
-  MeshStandardMaterial,
   Vector3,
 } from "three";
 
 import { CameraManager } from "../camera/CameraManager";
 
-<<<<<<< HEAD
-import { AnimationConfig, CharacterDescription, LoadedAnimations } from "./Character";
-import {
-  captureCharacterColors,
-  captureCharacterColorsFromObject3D,
-} from "./CharacterColourSamplingUtils";
-=======
 import { CharacterDescription, LoadedAnimations } from "./Character";
->>>>>>> 60af4df9
 import { CharacterMaterial } from "./CharacterMaterial";
 import { AnimationState } from "./CharacterState";
 import { captureCharacterColorsFromObject3D } from "./instancing/CharacterColourSamplingUtils";
@@ -98,49 +86,6 @@
   return maxY;
 }
 
-export const colorPartNamesIndex = [
-  "hair",
-  "skin",
-  "lips",
-  "shirt_short",
-  "shirt_long",
-  "pants_short",
-  "pants_long",
-  "shoes",
-];
-
-export function colorsToColorArray(colors: Map<string, Color>): Array<[number, number, number]> {
-  const colorArray: Array<[number, number, number]> = [];
-  for (const partName of colorPartNamesIndex) {
-    const color = colors.get(partName);
-    if (color) {
-      colorArray.push([
-        Math.round(color.r * 255),
-        Math.round(color.g * 255),
-        Math.round(color.b * 255),
-      ]);
-    }
-  }
-  return colorArray;
-}
-
-export function colorArrayToColors(
-  colorArray: Array<[number, number, number]>,
-): Map<string, Color> {
-  const colors = new Map<string, Color>();
-  for (let i = 0; i < colorPartNamesIndex.length; i++) {
-    const color = colorArray[i];
-    if (color) {
-      colors.set(colorPartNamesIndex[i], new Color(color[0] / 255, color[1] / 255, color[2] / 255));
-    }
-  }
-  return colors;
-}
-
-export type CharacterModelAnimations = {
-  [key in AnimationState]: AnimationAction | undefined;
-};
-
 export type CharacterModelConfig = {
   characterDescription: CharacterDescription;
   animationsPromise: Promise<LoadedAnimations>;
@@ -174,21 +119,6 @@
   constructor(private config: CharacterModelConfig) {}
 
   public async init(): Promise<void> {
-<<<<<<< HEAD
-    // Check if operation was cancelled before starting
-    if (this.config.abortController?.signal.aborted) {
-      console.log(`CharacterModel init cancelled for ${this.config.characterId}`);
-      return;
-    }
-
-    await this.loadMainMesh();
-
-    // Check if operation was cancelled after mesh loading
-    if (this.config.abortController?.signal.aborted) {
-      console.log(
-        `CharacterModel init cancelled after mesh loading for ${this.config.characterId}`,
-      );
-=======
     // Check if operation was canceled before starting
     if (this.config.abortController?.signal.aborted) {
       console.log(`CharacterModel init canceled for ${this.config.characterId}`);
@@ -223,23 +153,14 @@
     // Check if operation was canceled after mesh loading
     if (this.config.abortController?.signal.aborted) {
       console.log(`CharacterModel init canceled after mesh loading for ${this.config.characterId}`);
->>>>>>> 60af4df9
       return;
     }
 
     if (this.mesh) {
       const animationConfig = await this.config.animationsPromise;
 
-<<<<<<< HEAD
-      // Check if operation was cancelled after animation loading
-      if (this.config.abortController?.signal.aborted) {
-        console.log(
-          `CharacterModel init cancelled after animation loading for ${this.config.characterId}`,
-        );
-=======
       // Check if operation was canceled after animation loading
       if (this.config.abortController?.signal.aborted) {
->>>>>>> 60af4df9
         return;
       }
 
@@ -332,24 +253,7 @@
       const characterBase = mmlCharacterDescription.base?.url || null;
       if (characterBase) {
         this.mmlCharacterDescription = mmlCharacterDescription;
-<<<<<<< HEAD
-        const mmlCharacter = new MMLCharacter({
-          load: async (url: string) => {
-            const model = await this.config.characterModelLoader.load(
-              url,
-              "model",
-              this.config.abortController,
-            );
-            return {
-              group: new Group().add(model as Object3D),
-              animations: [],
-            };
-          },
-        });
-        mergedCharacter = await mmlCharacter.mergeBodyParts(
-=======
         mergedCharacter = await MMLCharacter.load(
->>>>>>> 60af4df9
           characterBase,
           mmlCharacterDescription.parts,
           {
@@ -386,11 +290,7 @@
       return (
         (await this.config.characterModelLoader.loadModel(
           this.config.characterDescription.meshFileUrl,
-<<<<<<< HEAD
-          "model",
-=======
           this.config.isLocal ? localMaxTextureSize : remoteMaxTextureSize,
->>>>>>> 60af4df9
           this.config.abortController,
         )) || null
       );
@@ -425,43 +325,9 @@
   public getColors(): Array<[number, number, number]> {
     if (!this.mesh) {
       return [];
-<<<<<<< HEAD
     }
     if (this.colors) {
       return this.colors;
-    }
-    const colors = captureCharacterColorsFromObject3D(this.mesh, {
-      circularSamplingRadius: 12,
-      topDownSamplingSize: { width: 5, height: 150 },
-      debug: false, // Reduced debug spam
-    });
-    this.colors = colorsToColorArray(colors);
-    console.log("CharacterModel.getColors", this.colors);
-    return this.colors;
-  }
-
-  private async loadMainMesh(): Promise<void> {
-    let mainMesh: Object3D | null = null;
-    try {
-      mainMesh = await this.loadCharacterFromDescription();
-    } catch (error) {
-      console.error("Failed to load character from description", error);
-    }
-    if (mainMesh) {
-      this.mesh = mainMesh;
-      this.mesh.position.set(0, -0.44, 0);
-      this.mesh.traverse((child: Object3D) => {
-        if (child.type === "SkinnedMesh") {
-          child.castShadow = true;
-          child.receiveShadow = true;
-        }
-      });
-      this.animationMixer = new AnimationMixer(this.mesh);
-=======
-    }
-    if (this.colors) {
-      return this.colors;
->>>>>>> 60af4df9
     }
     const colors = captureCharacterColorsFromObject3D(this.mesh, {
       circularSamplingRadius: 12,
