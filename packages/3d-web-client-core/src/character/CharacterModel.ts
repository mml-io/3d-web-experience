import {
  MMLCharacter,
  type MMLCharacterDescription,
  parseMMLDescription,
} from "@mml-io/3d-web-avatar";
import { ModelLoader } from "@mml-io/model-loader";
import {
  AnimationAction,
  AnimationClip,
  AnimationMixer,
  Bone,
<<<<<<< HEAD
  Color,
  Group,
  LoopRepeat,
  Object3D,
  SkinnedMesh,
=======
  Box3,
  Color,
  LoopRepeat,
  Mesh,
  MeshStandardMaterial,
  Object3D,
  SkinnedMesh,
  Vector3,
>>>>>>> 5c4854f8
} from "three";

import { CameraManager } from "../camera/CameraManager";

<<<<<<< HEAD
import { AnimationConfig, CharacterDescription, LoadedAnimations } from "./Character";
=======
import { AnimationConfig, CharacterDescription } from "./Character";
>>>>>>> 5c4854f8
import {
  captureCharacterColors,
  captureCharacterColorsFromObject3D,
} from "./CharacterColourSamplingUtils";
<<<<<<< HEAD
=======
import { CharacterMaterial } from "./CharacterMaterial";
>>>>>>> 5c4854f8
import { CharacterModelLoader } from "./CharacterModelLoader";
import { AnimationState } from "./CharacterState";

export const colorPartNamesIndex = [
  "hair",
  "skin",
  "lips",
  "shirt_short",
  "shirt_long",
  "pants_short",
  "pants_long",
  "shoes",
];

export function colorsToColorArray(colors: Map<string, Color>): Array<[number, number, number]> {
  const colorArray: Array<[number, number, number]> = [];
  for (const partName of colorPartNamesIndex) {
    const color = colors.get(partName);
    if (color) {
      colorArray.push([
        Math.round(color.r * 255),
        Math.round(color.g * 255),
        Math.round(color.b * 255),
      ]);
    }
  }
  return colorArray;
}

export function colorArrayToColors(
  colorArray: Array<[number, number, number]>,
): Map<string, Color> {
  const colors = new Map<string, Color>();
  for (let i = 0; i < colorPartNamesIndex.length; i++) {
    const color = colorArray[i];
    if (color) {
      colors.set(colorPartNamesIndex[i], new Color(color[0] / 255, color[1] / 255, color[2] / 255));
    }
  }
  return colors;
}

export type CharacterModelAnimations = {
  [key in AnimationState]: AnimationAction | undefined;
};

export type CharacterModelConfig = {
  characterDescription: CharacterDescription;
  animationsPromise: Promise<LoadedAnimations>;
  characterModelLoader: CharacterModelLoader;
  cameraManager: CameraManager;
  characterId: number;
  isLocal: boolean;
  abortController?: AbortController;
};

export class CharacterModel {
  public static ModelLoader: ModelLoader = new ModelLoader();

  public mesh: Object3D | null = null;
  public headBone: Bone | null = null;
  public characterHeight: number | null = null;

  private materials: Map<string, CharacterMaterial> = new Map();

  public animations: Record<string, AnimationAction> = {};
  public animationMixer: AnimationMixer | null = null;
  public currentAnimation: AnimationState = AnimationState.idle;

  public mmlCharacterDescription: MMLCharacterDescription;

  private isPostDoubleJump = false;

  private colors: Array<[number, number, number]> | null = null;

  constructor(private config: CharacterModelConfig) {}

  public async init(): Promise<void> {
    // Check if operation was cancelled before starting
    if (this.config.abortController?.signal.aborted) {
      console.log(`CharacterModel init cancelled for ${this.config.characterId}`);
      return;
    }

    await this.loadMainMesh();
    
    // Check if operation was cancelled after mesh loading
    if (this.config.abortController?.signal.aborted) {
      console.log(`CharacterModel init cancelled after mesh loading for ${this.config.characterId}`);
      return;
    }

    if (this.mesh) {
      const animationConfig = await this.config.animationsPromise;
      
      // Check if operation was cancelled after animation loading
      if (this.config.abortController?.signal.aborted) {
        console.log(`CharacterModel init cancelled after animation loading for ${this.config.characterId}`);
        return;
      }

      this.setAnimationFromFile(animationConfig.idleAnimation, AnimationState.idle, true);
      this.setAnimationFromFile(animationConfig.jogAnimation, AnimationState.walking, true);
      this.setAnimationFromFile(animationConfig.sprintAnimation, AnimationState.running, true);
      this.setAnimationFromFile(animationConfig.airAnimation, AnimationState.air, true);
      this.setAnimationFromFile(
        animationConfig.doubleJumpAnimation,
        AnimationState.doubleJump,
        false,
        1.45,
      );
      this.applyCustomMaterials();
    }
  }

  private applyCustomMaterials(): void {
    if (!this.mesh) return;
    const boundingBox = new Box3();
    this.mesh.updateWorldMatrix(true, true);
    boundingBox.expandByObject(this.mesh);
    this.characterHeight = boundingBox.max.y - boundingBox.min.y;

    this.mesh.traverse((child: Object3D) => {
      if ((child as Bone).isBone) {
        if (child.name === "head") {
          const worldPosition = new Vector3();
          this.headBone = child as Bone;
          this.headBone.getWorldPosition(worldPosition);
        }
      }
      if ((child as Mesh).isMesh || (child as SkinnedMesh).isSkinnedMesh) {
        const asMesh = child as Mesh;
        const originalMaterial = asMesh.material as MeshStandardMaterial;
        if (this.materials.has(originalMaterial.name)) {
          asMesh.material = this.materials.get(originalMaterial.name)!;
        } else {
          const material =
            originalMaterial.name === "body_replaceable_color"
              ? new CharacterMaterial({
                  isLocal: this.config.isLocal,
                  cameraManager: this.config.cameraManager,
                  characterId: this.config.characterId,
                  originalMaterial,
                })
              : new CharacterMaterial({
                  isLocal: this.config.isLocal,
                  cameraManager: this.config.cameraManager,
                  characterId: this.config.characterId,
                  originalMaterial,
                  colorOverride: originalMaterial.color,
                });
          this.materials.set(originalMaterial.name, material);
          asMesh.material = material;
        }
      }
    });
  }

  public updateAnimation(targetAnimation: AnimationState) {
    if (this.isPostDoubleJump) {
      if (targetAnimation === AnimationState.doubleJump) {
        // Double jump is requested, but we're in the post double jump state so we play air instead
        targetAnimation = AnimationState.air;
      } else {
        // Reset the post double jump flag if something other than double jump is requested
        this.isPostDoubleJump = false;
      }
    }
    if (this.currentAnimation !== targetAnimation) {
<<<<<<< HEAD
=======
      console.log(
        `CharacterModel updateAnimation for clientId=${this.config.characterId}`,
        targetAnimation,
      );
>>>>>>> 5c4854f8
      this.transitionToAnimation(targetAnimation);
    }
  }

  private async composeMMLCharacter(
    mmlCharacterDescription: MMLCharacterDescription,
  ): Promise<Object3D | undefined> {
    if (mmlCharacterDescription.base?.url.length === 0) {
      throw new Error(
        "ERROR: An MML Character Description was provided, but it's not a valid <m-character> string, or a valid URL",
      );
    }

    let mergedCharacter: Object3D | null = null;
    if (mmlCharacterDescription) {
      const characterBase = mmlCharacterDescription.base?.url || null;
      if (characterBase) {
        this.mmlCharacterDescription = mmlCharacterDescription;
        const mmlCharacter = new MMLCharacter({
          load: async (url: string) => {
            const model = await this.config.characterModelLoader.load(url, "model", this.config.abortController);
            return {
              group: new Group().add(model as Object3D),
              animations: [],
            };
          },
        });
        mergedCharacter = await mmlCharacter.mergeBodyParts(
          characterBase,
          mmlCharacterDescription.parts,
        );
        if (mergedCharacter) {
          return mergedCharacter;
        }
      }
    }
  }

  private async loadCharacterFromDescription(): Promise<Object3D | null> {
    if (this.config.characterDescription.meshFileUrl) {
      return (
        (await this.config.characterModelLoader.load(
          this.config.characterDescription.meshFileUrl,
          "model",
          this.config.abortController,
        )) || null
      );
    }

    let mmlCharacterSource: string;
    if (this.config.characterDescription.mmlCharacterUrl) {
      const res = await fetch(this.config.characterDescription.mmlCharacterUrl, {
        signal: this.config.abortController?.signal,
      });
      mmlCharacterSource = await res.text();
    } else if (this.config.characterDescription.mmlCharacterString) {
      mmlCharacterSource = this.config.characterDescription.mmlCharacterString;
    } else {
      throw new Error(
        "ERROR: No Character Description was provided. Specify one of meshFileUrl, mmlCharacterUrl or mmlCharacterString",
      );
    }

    const parsedMMLDescription = parseMMLDescription(mmlCharacterSource);
    const mmlCharacterDescription = parsedMMLDescription[0];
    if (parsedMMLDescription[1].length > 0) {
      console.warn("Errors parsing MML Character Description: ", parsedMMLDescription[1]);
    }
    const mmlCharacterBody = await this.composeMMLCharacter(mmlCharacterDescription);
    if (mmlCharacterBody) {
      return mmlCharacterBody;
    }
    return null;
  }

  public getColors(): Array<[number, number, number]> {
    if (!this.mesh) {
      return [];
    }
    if (this.colors) {
      return this.colors;
    }
    const colors = captureCharacterColorsFromObject3D(this.mesh, {
      circularSamplingRadius: 12,
      topDownSamplingSize: { width: 5, height: 150 },
      debug: false, // Reduced debug spam
    });
    this.colors = colorsToColorArray(colors);
    console.log("CharacterModel.getColors", this.colors);
    return this.colors;
  }

  private async loadMainMesh(): Promise<void> {
    let mainMesh: Object3D | null = null;
    try {
      mainMesh = await this.loadCharacterFromDescription();
    } catch (error) {
      console.error("Failed to load character from description", error);
    }
    if (mainMesh) {
      this.mesh = mainMesh;
      this.mesh.position.set(0, -0.44, 0);
      this.mesh.traverse((child: Object3D) => {
        if (child.type === "SkinnedMesh") {
          child.castShadow = true;
          child.receiveShadow = true;
        }
      });
      this.animationMixer = new AnimationMixer(this.mesh);
    }
  }

  private cleanAnimationClips(
    skeletalMesh: Object3D | null,
    animationClip: AnimationClip,
    keepRootBonePositionAnimation: boolean,
  ): AnimationClip {
    const availableBones = new Set<string>();
    if (skeletalMesh) {
      skeletalMesh.traverse((child) => {
        const asBone = child as Bone;
        if (asBone.isBone) {
          availableBones.add(child.name);
        }
      });
    }
    animationClip.tracks = animationClip.tracks.filter((track) => {
      const [trackName, trackProperty] = track.name.split(".");
      if (keepRootBonePositionAnimation && trackName === "root" && trackProperty === "position") {
        return true;
      }
      const shouldAnimate =
        availableBones.has(trackName) && trackProperty !== "position" && trackProperty !== "scale";
      return shouldAnimate;
    });
    return animationClip;
  }

  private setAnimationFromFile(
    animation: AnimationClip,
    animationType: AnimationState,
    loop: boolean = true,
    playbackSpeed: number = 1.0,
  ) {
    const cleanAnimation = this.cleanAnimationClips(this.mesh, animation as AnimationClip, true);
    this.animations[animationType] = this.animationMixer!.clipAction(cleanAnimation);
    this.animations[animationType].stop();
    this.animations[animationType].timeScale = playbackSpeed;
    if (animationType === AnimationState.idle) {
      this.animations[animationType].play();
    }
    if (!loop) {
      this.animations[animationType].setLoop(LoopRepeat, 1); // Ensure non-looping
      this.animations[animationType].clampWhenFinished = true;
    }
  }

  private transitionToAnimation(
    targetAnimation: AnimationState,
    transitionDuration: number = 0.15,
  ): void {
    if (!this.mesh) {
      return;
    }

    const currentAction = this.animations[this.currentAnimation];
    const targetAction = this.animations[targetAnimation];

    if (!targetAction) {
      return;
    }
    this.currentAnimation = targetAnimation;

    if (currentAction) {
      currentAction.fadeOut(transitionDuration);
    }

    targetAction.reset();
    if (!targetAction.isRunning()) {
      targetAction.play();
    }

    if (targetAnimation === AnimationState.doubleJump) {
      targetAction.getMixer().addEventListener("finished", (_event) => {
        if (this.currentAnimation === AnimationState.doubleJump) {
          this.isPostDoubleJump = true;
          // This triggers the transition to the air animation because the double jump animation is done
          this.updateAnimation(AnimationState.doubleJump);
        }
      });
    }

    targetAction.enabled = true;
    targetAction.fadeIn(transitionDuration);
  }

  update(time: number) {
    if (this.animationMixer) {
      this.animationMixer.update(time);
      this.materials.forEach((material) => material.update());
    }
  }

  dispose() {
    if (this.animationMixer) {
      this.animationMixer.stopAllAction();
      this.animationMixer.uncacheRoot(this.mesh as SkinnedMesh);
      this.animationMixer = null;
    }
    this.mesh?.traverse((child: Object3D) => {
      if (child instanceof SkinnedMesh) {
        child.geometry.dispose();
        child.material.dispose();
      }
    });
    this.mesh = null;
    this.headBone = null;
    this.characterHeight = null;
    this.animations = {};
    this.colors = null;
  }
}<|MERGE_RESOLUTION|>--- conflicted
+++ resolved
@@ -9,39 +9,25 @@
   AnimationClip,
   AnimationMixer,
   Bone,
-<<<<<<< HEAD
+  Box3,
   Color,
   Group,
   LoopRepeat,
   Object3D,
   SkinnedMesh,
-=======
-  Box3,
-  Color,
-  LoopRepeat,
   Mesh,
   MeshStandardMaterial,
-  Object3D,
-  SkinnedMesh,
   Vector3,
->>>>>>> 5c4854f8
 } from "three";
 
 import { CameraManager } from "../camera/CameraManager";
 
-<<<<<<< HEAD
 import { AnimationConfig, CharacterDescription, LoadedAnimations } from "./Character";
-=======
-import { AnimationConfig, CharacterDescription } from "./Character";
->>>>>>> 5c4854f8
 import {
   captureCharacterColors,
   captureCharacterColorsFromObject3D,
 } from "./CharacterColourSamplingUtils";
-<<<<<<< HEAD
-=======
 import { CharacterMaterial } from "./CharacterMaterial";
->>>>>>> 5c4854f8
 import { CharacterModelLoader } from "./CharacterModelLoader";
 import { AnimationState } from "./CharacterState";
 
@@ -117,7 +103,7 @@
 
   private colors: Array<[number, number, number]> | null = null;
 
-  constructor(private config: CharacterModelConfig) {}
+  constructor(private config: CharacterModelConfig) { }
 
   public async init(): Promise<void> {
     // Check if operation was cancelled before starting
@@ -127,7 +113,7 @@
     }
 
     await this.loadMainMesh();
-    
+
     // Check if operation was cancelled after mesh loading
     if (this.config.abortController?.signal.aborted) {
       console.log(`CharacterModel init cancelled after mesh loading for ${this.config.characterId}`);
@@ -136,7 +122,7 @@
 
     if (this.mesh) {
       const animationConfig = await this.config.animationsPromise;
-      
+
       // Check if operation was cancelled after animation loading
       if (this.config.abortController?.signal.aborted) {
         console.log(`CharacterModel init cancelled after animation loading for ${this.config.characterId}`);
@@ -181,18 +167,18 @@
           const material =
             originalMaterial.name === "body_replaceable_color"
               ? new CharacterMaterial({
-                  isLocal: this.config.isLocal,
-                  cameraManager: this.config.cameraManager,
-                  characterId: this.config.characterId,
-                  originalMaterial,
-                })
+                isLocal: this.config.isLocal,
+                cameraManager: this.config.cameraManager,
+                characterId: this.config.characterId,
+                originalMaterial,
+              })
               : new CharacterMaterial({
-                  isLocal: this.config.isLocal,
-                  cameraManager: this.config.cameraManager,
-                  characterId: this.config.characterId,
-                  originalMaterial,
-                  colorOverride: originalMaterial.color,
-                });
+                isLocal: this.config.isLocal,
+                cameraManager: this.config.cameraManager,
+                characterId: this.config.characterId,
+                originalMaterial,
+                colorOverride: originalMaterial.color,
+              });
           this.materials.set(originalMaterial.name, material);
           asMesh.material = material;
         }
@@ -211,13 +197,6 @@
       }
     }
     if (this.currentAnimation !== targetAnimation) {
-<<<<<<< HEAD
-=======
-      console.log(
-        `CharacterModel updateAnimation for clientId=${this.config.characterId}`,
-        targetAnimation,
-      );
->>>>>>> 5c4854f8
       this.transitionToAnimation(targetAnimation);
     }
   }
