--- conflicted
+++ resolved
@@ -13,13 +13,7 @@
 import { TweakPane } from "../tweakpane/TweakPane";
 
 import { Character, CharacterDescription, LoadedAnimations } from "./Character";
-<<<<<<< HEAD
-import { CharacterInstances } from "./CharacterInstances";
 import { colorArrayToColors } from "./CharacterModel";
-import { CharacterModelLoader } from "./CharacterModelLoader";
-=======
-import { colorArrayToColors } from "./CharacterModel";
->>>>>>> 60af4df9
 import { AnimationState, CharacterState } from "./CharacterState";
 import { CharacterInstances } from "./instancing/CharacterInstances";
 import { CharacterModelLoader } from "./loading/CharacterModelLoader";
@@ -77,15 +71,9 @@
   animationsPromise: Promise<LoadedAnimations>;
   spawnConfiguration: SpawnConfigurationState;
   characterResolve: (clientId: number) => {
-<<<<<<< HEAD
-    username: string;
-    characterDescription: CharacterDescription;
-    colors: Array<[number, number, number]>;
-=======
     username: string | null;
     characterDescription: CharacterDescription | null;
     colors: Array<[number, number, number]> | null;
->>>>>>> 60af4df9
   };
   updateURLLocation?: boolean;
 };
@@ -143,11 +131,7 @@
   public spawnLocalCharacter(
     id: number,
     username: string,
-<<<<<<< HEAD
-    characterDescription: CharacterDescription,
-=======
     characterDescription: CharacterDescription | null,
->>>>>>> 60af4df9
     spawnPosition: Vect3 = new Vect3(),
     spawnRotation: EulXYZ = new EulXYZ(),
   ) {
@@ -158,14 +142,10 @@
       characterModelLoader: this.config.characterModelLoader,
       characterId: id,
       modelLoadedCallback: () => {
-<<<<<<< HEAD
-        this.initializeCharacterInstances();
-=======
         // no-op for local character
       },
       modelLoadFailedCallback: (error: Error) => {
         console.error(`CharacterManager: Local character ${id} model failed to load:`, error);
->>>>>>> 60af4df9
       },
       cameraManager: this.config.cameraManager,
       composer: this.config.composer,
@@ -209,11 +189,7 @@
     return dx * dx + dy * dy + dz * dz;
   }
 
-<<<<<<< HEAD
-  private evaluateLODWithBudget(): void {
-=======
   private evaluateLOD(): void {
->>>>>>> 60af4df9
     for (const [, char] of this.remoteCharacters) {
       char.distanceSquared = this.calculateDistanceSquared(char.lastPosition);
     }
@@ -228,10 +204,6 @@
 
       const loadedCharacter = char.loadedCharacterState;
       const isLoading = this.loadingCharacters.has(char.id);
-<<<<<<< HEAD
-      // Consider characters that are loading as "real" to prevent premature demotion
-=======
->>>>>>> 60af4df9
       const isReal = loadedCharacter !== null || isLoading;
 
       if (isReal !== shouldBe) {
@@ -245,18 +217,8 @@
           this.promoteToReal(char.id);
         } else {
           // Only demote if character is not currently loading
-<<<<<<< HEAD
-          if (!isLoading) {
-            console.log(
-              `CharacterManager: Demoting character ${char.id} (rank ${i}, distance: ${Math.sqrt(char.distanceSquared).toFixed(1)}, hasLoaded: ${loadedCharacter?.characterLoaded}, isLoading: ${isLoading})`,
-            );
-            char.lastLODChange = now;
-            this.demoteToInstance(char.id);
-          }
-=======
           char.lastLODChange = now;
           this.demoteToInstance(char.id);
->>>>>>> 60af4df9
         }
       }
     }
@@ -269,16 +231,8 @@
       return;
     }
 
-<<<<<<< HEAD
-    console.log(`CharacterManager: slow promotion (creating new character ${id})`);
-
     // mark character as loading and update active character state
     this.loadingCharacters.add(id);
-    console.log(`CharacterManager: Added character ${id} to loading set`);
-=======
-    // mark character as loading and update active character state
-    this.loadingCharacters.add(id);
->>>>>>> 60af4df9
     const activeChar = this.remoteCharacters.get(id);
     if (!activeChar) {
       throw new Error(
@@ -298,10 +252,6 @@
     );
     const instancePosition = this.characterInstances?.getPositionForInstance(id);
     if (instancePosition) {
-<<<<<<< HEAD
-      console.log("CharacterManager: Using instance position for character", id);
-=======
->>>>>>> 60af4df9
       position = instancePosition;
     }
     const euler = new Euler().setFromQuaternion(
@@ -312,37 +262,20 @@
     const initialAnimationState = networkState.state;
 
     const character = new Character({
-<<<<<<< HEAD
-      username: characterInfo.username,
-      characterDescription: characterInfo.characterDescription,
-=======
       username: characterInfo.username ?? `Unknown User ${id}`,
       characterDescription: characterInfo.characterDescription ,
->>>>>>> 60af4df9
       animationsPromise: this.config.animationsPromise,
       characterModelLoader: this.config.characterModelLoader,
       characterId: id,
       modelLoadedCallback: () => {
-<<<<<<< HEAD
-        // Check if operation was cancelled during loading
-        if (abortController.signal.aborted) {
-          console.log(`CharacterManager: Character ${id} loading was cancelled`);
-=======
         // Check if operation was canceled during loading
         if (abortController.signal.aborted) {
           console.log(`CharacterManager: Character ${id} loading was canceled`);
->>>>>>> 60af4df9
           return;
         }
 
         if (initialAnimationState !== undefined) {
           character.updateAnimation(initialAnimationState);
-<<<<<<< HEAD
-          console.log(
-            `CharacterManager: Set character ${id} initial animation to: ${AnimationState[initialAnimationState]} (after model load)`,
-          );
-=======
->>>>>>> 60af4df9
         }
 
         const loadedCharacterState = activeChar.loadedCharacterState;
@@ -358,12 +291,6 @@
             this.config.timeManager.time,
             this.config.timeManager.deltaTime,
           );
-<<<<<<< HEAD
-          console.log(
-            `CharacterManager: Applied current network state to character ${id} (animation: ${AnimationState[networkState.state]})`,
-          );
-=======
->>>>>>> 60af4df9
         }
 
         loadedCharacterState.characterLoaded = true;
@@ -380,17 +307,11 @@
           remoteController,
         });
 
-<<<<<<< HEAD
-        // Now shadow the instance instead of removing it completely
-=======
         // Shadow the instance instead of removing it completely
->>>>>>> 60af4df9
         if (this.characterInstances) {
           this.characterInstances.shadowInstance(id);
         }
       },
-<<<<<<< HEAD
-=======
       modelLoadFailedCallback: (error: Error) => {
         // Check if operation was canceled during loading
         if (abortController.signal.aborted) {
@@ -418,7 +339,6 @@
         // Instance remains visible and character can be promoted again later
         // The instance was never shadowed since the modelLoadedCallback was never called
       },
->>>>>>> 60af4df9
       cameraManager: this.config.cameraManager,
       composer: this.config.composer,
       isLocal: false,
@@ -434,11 +354,7 @@
       spawnQuaternion.w,
     );
     // Character will be added to scene when processed from queue
-<<<<<<< HEAD
-    const remoteController = new RemoteController(id, character);
-=======
     const remoteController = new RemoteController(character);
->>>>>>> 60af4df9
     activeChar.loadedCharacterState = {
       character,
       remoteController,
@@ -471,20 +387,12 @@
     const queueIndex = this.charactersReadyForScene.findIndex((c) => c.id === id);
     if (queueIndex !== -1) {
       this.charactersReadyForScene.splice(queueIndex, 1);
-<<<<<<< HEAD
-      console.log(`CharacterManager: Removed character ${id} from scene queue during demotion`);
-=======
->>>>>>> 60af4df9
     }
 
     const loadedCharacterState = activeChar.loadedCharacterState;
     if (!loadedCharacterState) {
       if (wasLoading) {
-<<<<<<< HEAD
-        console.log(`CharacterManager: Character ${id} loading was cancelled successfully`);
-=======
         console.log(`CharacterManager: Character ${id} loading was canceled successfully`);
->>>>>>> 60af4df9
       } else {
         console.warn(
           `CharacterManager: Cannot demote character ${id}: no character instance found`,
@@ -518,60 +426,6 @@
     activeChar.loadedCharacterState = null;
 
     if (this.characterInstances) {
-<<<<<<< HEAD
-      // Add diagnostics to understand the instance state
-      const instanceInfo = this.characterInstances.getInstanceInfo();
-      console.log(
-        `CharacterManager: Demoting character ${id}. Instance stats: ${instanceInfo.active} active, ${instanceInfo.available} available, ${instanceInfo.total} total`,
-      );
-
-      // First try to unshadow an existing instance
-      const unshadowSuccess = this.characterInstances.unshadowInstance(id);
-
-      if (unshadowSuccess) {
-        // Use the real character's position to immediately position the unshadowed instance
-        this.characterInstances.setInstancePositionImmediate(
-          id,
-          realCharacterPosition,
-          realCharacterRotation,
-          networkState.state,
-        );
-        console.log(
-          `CharacterManager: Successfully unshadowed existing instance for character ${id} at real character position`,
-        );
-      } else {
-        // If unshadowing failed, try to create a new instance as fallback
-        console.warn(
-          `CharacterManager: Could not unshadow instance for character ${id}, attempting to create new instance`,
-        );
-
-        const characterInfo = this.config.characterResolve(id);
-        const colorMap = colorArrayToColors(characterInfo.colors);
-
-        const spawnSuccess = this.characterInstances.spawnInstanceWithCachedColors(
-          id,
-          colorMap,
-          realCharacterPosition,
-          realCharacterRotation,
-          networkState.state,
-        );
-
-        if (spawnSuccess) {
-          console.log(
-            `CharacterManager: Successfully created new instance for demoted character ${id}`,
-          );
-        } else {
-          console.error(
-            `CharacterManager: Failed to demote character ${id} - could not unshadow or create new instance`,
-          );
-          // Don't throw error, just log the failure. The character is already removed from the scene
-          // which is the most important part of demotion
-        }
-      }
-    } else {
-      console.warn(
-        `CharacterManager: Could not demote character ${id} - CharacterInstances not available`,
-=======
       // First try to unshadow an existing instance
       this.characterInstances.unshadowInstance(id);
 
@@ -581,7 +435,6 @@
         realCharacterPosition,
         realCharacterRotation,
         networkState.state,
->>>>>>> 60af4df9
       );
     }
   }
@@ -619,23 +472,7 @@
 
   private async initializeCharacterInstances() {
     try {
-<<<<<<< HEAD
-      if (!this.localCharacter) {
-        console.error("no local character");
-        return;
-      }
-
-      const mesh = this.localCharacter.getMesh();
-      if (!mesh) {
-        console.error("no mesh available from local character");
-        return;
-      }
-
       const characterInstances = new CharacterInstances({
-        mesh,
-=======
-      const characterInstances = new CharacterInstances({
->>>>>>> 60af4df9
         animationsPromise: this.config.animationsPromise,
         characterModelLoader: this.config.characterModelLoader,
         cameraManager: this.config.cameraManager,
@@ -649,10 +486,6 @@
       if (instancedMesh) {
         this.group.add(instancedMesh);
         characterInstances.setupFrustumCulling();
-<<<<<<< HEAD
-        console.log("character instances initialized");
-=======
->>>>>>> 60af4df9
         this.characterInstances = characterInstances;
       } else {
         console.error("failed to initialize character instances");
@@ -700,15 +533,6 @@
       this.localCharacter = null;
     }
     if (this.characterInstances) {
-<<<<<<< HEAD
-      this.characterInstances.dispose();
-      this.characterInstances = null;
-    }
-
-    this.pendingSpawns.clear();
-    this.loadingCharacters.clear(); // Clean up loading state
-    this.charactersReadyForScene.length = 0; // Clear the queue
-=======
       this.characterInstances.clear();
     }
 
@@ -727,7 +551,6 @@
       this.localCharacter.dispose();
       this.localCharacter = null;
     }
->>>>>>> 60af4df9
   }
 
   public addSelfChatBubble(message: string) {
@@ -742,11 +565,7 @@
 
   public remoteCharacterInfoUpdated(id: number) {
     const characterInfo = this.config.characterResolve(id);
-<<<<<<< HEAD
-    const colors = colorArrayToColors(characterInfo.colors);
-=======
     const colors = colorArrayToColors(characterInfo.colors ?? []);
->>>>>>> 60af4df9
 
     if (this.localCharacter && this.localClientId == id) {
       this.localCharacter.updateCharacter(
@@ -756,22 +575,6 @@
     }
 
     const remoteCharacter = this.remoteCharacters.get(id);
-<<<<<<< HEAD
-    if (remoteCharacter && remoteCharacter.loadedCharacterState) {
-      remoteCharacter.loadedCharacterState.character.updateCharacter(
-        characterInfo.username,
-        characterInfo.characterDescription,
-      );
-    }
-
-    // If this character is currently an instance, update its colors
-    if (this.characterInstances) {
-      const success = this.characterInstances.updateInstanceColors(id, colors);
-      if (success) {
-        console.log(`CharacterManager: Updated instance colors for character ${id}`);
-      } else {
-        console.warn(`CharacterManager: Failed to update instance colors for character ${id}`);
-=======
     if (remoteCharacter) {
       if (remoteCharacter.loadedCharacterState) {
         remoteCharacter.loadedCharacterState.character.updateCharacter(
@@ -781,7 +584,6 @@
       }
       if (this.characterInstances) {
         this.characterInstances.updateInstanceColors(id, colors);
->>>>>>> 60af4df9
       }
     }
   }
@@ -792,14 +594,8 @@
       0,
       this.MAX_SCENE_ADDITIONS_PER_FRAME,
     );
-<<<<<<< HEAD
-    for (const { id, character, remoteController } of charactersToAdd) {
-      this.group.add(character);
-      console.log(`CharacterManager: Added character ${id} to scene (queue processed)`);
-=======
     for (const { character } of charactersToAdd) {
       this.group.add(character);
->>>>>>> 60af4df9
     }
 
     if (this.localCharacter) {
@@ -874,11 +670,7 @@
             loadedCharacterState: null,
             lastPosition: { ...currentPosition },
             distanceSquared: this.calculateDistanceSquared(position),
-<<<<<<< HEAD
-            lastLODChange: Date.now(),
-=======
             lastLODChange: 0,
->>>>>>> 60af4df9
             abortController: undefined,
           };
           this.remoteCharacters.set(id, existingCharacter);
@@ -888,32 +680,6 @@
           const characterInfo = this.config.characterResolve(id);
 
           // Convert characterInfo colors to Map<string, Color> format
-<<<<<<< HEAD
-          const colorMap = colorArrayToColors(characterInfo.colors);
-
-          const euler = new Euler().setFromQuaternion(
-            new Quaternion(0, update.rotation.quaternionY, 0, update.rotation.quaternionW),
-          );
-          const rotation = new EulXYZ(euler.x, euler.y, euler.z);
-
-          const spawnSuccess = characterInstances.spawnInstanceWithCachedColors(
-            id,
-            colorMap,
-            new Vect3(position.x, position.y, position.z),
-            rotation,
-            update.state,
-          );
-
-          if (spawnSuccess) {
-            console.log(
-              `CharacterManager: Successfully spawned character ${id} as instance using characterInfo colors`,
-            );
-          } else {
-            console.error(
-              `CharacterManager: Failed to spawn instance for character ${id} - no available instances`,
-            );
-          }
-=======
           const colorMap = colorArrayToColors(characterInfo.colors ?? []);
 
           const euler = new Euler().setFromQuaternion(
@@ -928,7 +694,6 @@
             rotation,
             update.state,
           );
->>>>>>> 60af4df9
         } else {
           existingCharacter.lastPosition = { ...position };
           const euler = new Euler().setFromQuaternion(
@@ -969,20 +734,8 @@
 
       for (const [, activeChar] of this.remoteCharacters) {
         if (!this.config.remoteUserStates.has(activeChar.id)) {
-<<<<<<< HEAD
-          console.log(
-            `CharacterManager: Cleaning up disconnected character ${activeChar.id} (was ${activeChar.loadedCharacterState ? "real" : "instance"})`,
-          );
-
           // Cancel any ongoing loading operations for disconnected characters
           if (activeChar.abortController) {
-            console.log(
-              `CharacterManager: Cancelling loading for disconnected character ${activeChar.id}`,
-            );
-=======
-          // Cancel any ongoing loading operations for disconnected characters
-          if (activeChar.abortController) {
->>>>>>> 60af4df9
             activeChar.abortController.abort();
           }
 
@@ -996,36 +749,10 @@
 
           // Clean up loading state to prevent memory leaks
           this.loadingCharacters.delete(activeChar.id);
-<<<<<<< HEAD
-          console.log(`CharacterManager: Removed character ${activeChar.id} from remoteCharacters`);
-=======
->>>>>>> 60af4df9
           this.remoteCharacters.delete(activeChar.id);
         }
       }
     }
-<<<<<<< HEAD
-
-    for (const pendingId of [...this.pendingSpawns]) {
-      if (!this.config.remoteUserStates.has(pendingId)) {
-        console.log(`CharacterManager: Cleaning up disconnected pending character ${pendingId}`);
-        this.pendingSpawns.delete(pendingId);
-        this.loadingCharacters.delete(pendingId); // Clean up loading state
-      }
-    }
-
-    // Clean up characters in the ready-for-scene queue if they've disconnected
-    this.charactersReadyForScene = this.charactersReadyForScene.filter(({ id }) => {
-      const stillConnected = this.config.remoteUserStates.has(id);
-      if (!stillConnected) {
-        console.log(`CharacterManager: Removing disconnected character ${id} from scene queue`);
-      }
-      return stillConnected;
-    });
-
-    this.evaluateLODWithBudget();
-
-=======
 
     for (const pendingId of [...this.pendingSpawns]) {
       if (!this.config.remoteUserStates.has(pendingId)) {
@@ -1041,7 +768,6 @@
 
     this.evaluateLOD();
 
->>>>>>> 60af4df9
     if (
       this.localCharacter &&
       this.config.updateURLLocation &&
