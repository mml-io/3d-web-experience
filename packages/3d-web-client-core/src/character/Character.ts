import { AnimationClip, Color, Group, Object3D, Quaternion } from "three";

import { CameraManager } from "../camera/CameraManager";
import { EulXYZ } from "../math/EulXYZ";
import { Vect3 } from "../math/Vect3";
import { Composer } from "../rendering/composer";

import { CharacterModel } from "./CharacterModel";
<<<<<<< HEAD
import { CharacterModelLoader } from "./CharacterModelLoader";
=======
>>>>>>> 60af4df9
import { AnimationState } from "./CharacterState";
import { CharacterTooltip } from "./CharacterTooltip";
import { CharacterModelLoader } from "./loading/CharacterModelLoader";
import { lowPolyLoDModelURL } from "./LowPolyModel";

export type AnimationConfig = {
  idleAnimationFileUrl: string;
  jogAnimationFileUrl: string;
  sprintAnimationFileUrl: string;
  airAnimationFileUrl: string;
  doubleJumpAnimationFileUrl: string;
};

export type LoadedAnimations = {
  idleAnimation: AnimationClip;
  jogAnimation: AnimationClip;
  sprintAnimation: AnimationClip;
  airAnimation: AnimationClip;
  doubleJumpAnimation: AnimationClip;
};

export type CharacterDescription =
  | {
      meshFileUrl: string;
      mmlCharacterString?: null;
      mmlCharacterUrl?: null;
    }
  | {
      meshFileUrl?: null;
      mmlCharacterString: string;
      mmlCharacterUrl?: null;
    }
  | {
      meshFileUrl?: null;
      mmlCharacterString?: null;
      mmlCharacterUrl: string;
    };

export type CharacterConfig = {
  username: string;
<<<<<<< HEAD
  characterDescription: CharacterDescription;
=======
  characterDescription: CharacterDescription | null;
>>>>>>> 60af4df9
  animationsPromise: Promise<LoadedAnimations>;
  characterModelLoader: CharacterModelLoader;
  characterId: number;
  modelLoadedCallback: () => void;
  modelLoadFailedCallback?: (error: Error) => void;
  cameraManager: CameraManager;
  composer: Composer;
  isLocal: boolean;
  abortController?: AbortController;
};

function characterHeightToTooltipHeightOffset(characterHeight: number): number {
  return characterHeight - 0.4 + 0.1;
}

function characterDescriptionMatches(a: CharacterDescription | null, b: CharacterDescription | null): boolean {
  if (a === null && b === null) {
    return true;
  }
  if (a === null || b === null) {
    return false;
  }
  return (
    a?.meshFileUrl === b?.meshFileUrl &&
    a?.mmlCharacterString === b?.mmlCharacterString &&
    a?.mmlCharacterUrl === b?.mmlCharacterUrl
  );
}

export class Character extends Group {
  private model: CharacterModel | null = null;
<<<<<<< HEAD
  public tooltip: CharacterTooltip;
=======
  public usernameTooltip: CharacterTooltip;
>>>>>>> 60af4df9

  public chatTooltips: CharacterTooltip[] = [];

  constructor(private config: CharacterConfig) {
    super();
    this.usernameTooltip = new CharacterTooltip(
      this.config.isLocal
        ? {
            secondsToFadeOut: 10,
          }
        : {},
    );
<<<<<<< HEAD
    this.tooltip.setText(this.config.username);
    this.add(this.tooltip);

    // Check if operation was cancelled before starting loading
    if (this.config.abortController?.signal.aborted) {
      console.log(`Character loading cancelled before starting for ${this.config.characterId}`);
=======
    this.usernameTooltip.setText(this.config.username);
    this.add(this.usernameTooltip);

    // Check if operation was canceled before starting loading
    if (this.config.abortController?.signal.aborted) {
      console.log(`Character loading canceled before starting for ${this.config.characterId}`);
>>>>>>> 60af4df9
      return;
    }

    this.load()
      .then(() => {
<<<<<<< HEAD
        this.config.modelLoadedCallback();
=======
        if (this.config.abortController?.signal.aborted) {
          return;
        }
        if (this.model?.mesh) {
          this.config.modelLoadedCallback();
        } else {
          console.error(
            `Character loading failed in constructor for ${this.config.username} (${this.config.characterId}):`,
          );
          if (this.config.modelLoadFailedCallback) {
            this.config.modelLoadFailedCallback(new Error("Model not loaded in constructor"));
          }
        }
>>>>>>> 60af4df9
        this.setTooltipHeights();
      })
      .catch((error) => {
        // Check if the error is due to cancellation
        if (this.config.abortController?.signal.aborted) {
<<<<<<< HEAD
          console.log(`Character loading cancelled in constructor for ${this.config.characterId}`);
=======
          console.log(`Character loading canceled in constructor for ${this.config.characterId}`);
>>>>>>> 60af4df9
          return;
        }
        console.error(
          `Character loading failed in constructor for ${this.config.username} (${this.config.characterId}):`,
          error,
        );
<<<<<<< HEAD
=======

        // Call the error callback if provided
        if (this.config.modelLoadFailedCallback) {
          this.config.modelLoadFailedCallback(error);
        }
>>>>>>> 60af4df9
      });
  }

  getColors(): Array<[number, number, number]> {
    return this.model?.getColors() || [];
  }

  updateCharacter(username: string, characterDescription: CharacterDescription | null) {
    if (!characterDescriptionMatches(this.config.characterDescription, characterDescription)) {
      this.config.characterDescription = characterDescription;
      this.load()
        .then(() => {
<<<<<<< HEAD
          // Check if operation was cancelled after loading
          if (this.config.abortController?.signal.aborted) {
            console.log(`Character update cancelled for ${this.config.characterId}`);
=======
          // Check if operation was canceled after loading
          if (this.config.abortController?.signal.aborted) {
            console.log(`Character update canceled for ${this.config.characterId}`);
>>>>>>> 60af4df9
            return;
          }
          this.setTooltipHeights();
        })
        .catch((error) => {
          // Check if the error is due to cancellation
          if (this.config.abortController?.signal.aborted) {
<<<<<<< HEAD
            console.log(`Character update cancelled during loading for ${this.config.characterId}`);
=======
            console.log(`Character update canceled during loading for ${this.config.characterId}`);
>>>>>>> 60af4df9
            return;
          }
          console.error(
            `Character update failed for ${this.config.username} (${this.config.characterId}):`,
            error,
          );
<<<<<<< HEAD
=======

          // Call the error callback if provided
          if (this.config.modelLoadFailedCallback) {
            this.config.modelLoadFailedCallback(error);
          }
>>>>>>> 60af4df9
        });
    }
    if (this.config.username !== username) {
      this.config.username = username;
      this.usernameTooltip.setText(username);
      // Force the tooltip to show if the character's name changes
      this.usernameTooltip.show();
    }
  }

  private setTooltipHeights() {
    if (this.model && this.model.characterHeight) {
      let height = characterHeightToTooltipHeightOffset(this.model.characterHeight);
      this.usernameTooltip.setHeightOffset(height);
      height += this.usernameTooltip.scale.y;

      for (const chatTooltip of this.chatTooltips) {
        chatTooltip.setHeightOffset(height);
        height += chatTooltip.scale.y;
      }
    }
  }

  public static loadAnimations(
    characterModelLoader: CharacterModelLoader,
    animationConfig: AnimationConfig,
  ): Promise<LoadedAnimations> {
    return new Promise((resolve) => {
<<<<<<< HEAD
      const idleAnimation = characterModelLoader.load(
        animationConfig.idleAnimationFileUrl,
        "animation",
      );
      const jogAnimation = characterModelLoader.load(
        animationConfig.jogAnimationFileUrl,
        "animation",
      );
      const sprintAnimation = characterModelLoader.load(
        animationConfig.sprintAnimationFileUrl,
        "animation",
      );
      const airAnimation = characterModelLoader.load(
        animationConfig.airAnimationFileUrl,
        "animation",
      );
      const doubleJumpAnimation = characterModelLoader.load(
        animationConfig.doubleJumpAnimationFileUrl,
        "animation",
=======
      const idleAnimation = characterModelLoader.loadAnimation(
        animationConfig.idleAnimationFileUrl,
      );
      const jogAnimation = characterModelLoader.loadAnimation(animationConfig.jogAnimationFileUrl);
      const sprintAnimation = characterModelLoader.loadAnimation(
        animationConfig.sprintAnimationFileUrl,
      );
      const airAnimation = characterModelLoader.loadAnimation(animationConfig.airAnimationFileUrl);
      const doubleJumpAnimation = characterModelLoader.loadAnimation(
        animationConfig.doubleJumpAnimationFileUrl,
>>>>>>> 60af4df9
      );
      resolve(
        Promise.all([
          idleAnimation,
          jogAnimation,
          sprintAnimation,
          airAnimation,
          doubleJumpAnimation,
        ]).then((animations) => {
          const animationConfig: LoadedAnimations = {
            idleAnimation: animations[0]!,
            jogAnimation: animations[1]!,
            sprintAnimation: animations[2]!,
            airAnimation: animations[3]!,
            doubleJumpAnimation: animations[4]!,
          };
          return animationConfig;
        }),
      );
    });
  }

  private async load(): Promise<void> {
<<<<<<< HEAD
    // Check if operation was cancelled before starting
    if (this.config.abortController?.signal.aborted) {
      console.log(`Character loading cancelled for ${this.config.characterId}`);
=======
    // Check if operation was canceled before starting
    if (this.config.abortController?.signal.aborted) {
      console.log(`Character loading canceled for ${this.config.characterId}`);
>>>>>>> 60af4df9
      return;
    }

    const previousModel = this.model;
    if (previousModel && previousModel.mesh) {
      this.remove(previousModel.mesh);
    }
    this.model = new CharacterModel({
<<<<<<< HEAD
      characterDescription: this.config.characterDescription,
=======
      characterDescription: this.config.characterDescription ?? {
        meshFileUrl: lowPolyLoDModelURL,
      },
>>>>>>> 60af4df9
      animationsPromise: this.config.animationsPromise,
      characterModelLoader: this.config.characterModelLoader,
      cameraManager: this.config.cameraManager,
      characterId: this.config.characterId,
      isLocal: this.config.isLocal,
      abortController: this.config.abortController,
    });

    try {
      await this.model.init();

<<<<<<< HEAD
      // Check if operation was cancelled after loading
      if (this.config.abortController?.signal.aborted) {
        console.log(`Character loading cancelled after init for ${this.config.characterId}`);
=======
      // Check if operation was canceled after loading
      if (this.config.abortController?.signal.aborted) {
>>>>>>> 60af4df9
        if (this.model) {
          this.model.dispose();
          this.model = null;
        }
        return;
      }

      if (this.model && this.model.mesh) {
        this.add(this.model.mesh);
      } else {
        console.warn(
          `Character model for ${this.config.username} (${this.config.characterId}) failed to load.`,
        );
      }
    } catch (error) {
      // Check if the error is due to cancellation
      if (this.config.abortController?.signal.aborted) {
<<<<<<< HEAD
        console.log(`Character loading cancelled during init for ${this.config.characterId}`);
=======
>>>>>>> 60af4df9
        return;
      }
      console.error(
        `Character loading failed for ${this.config.username} (${this.config.characterId}):`,
        error,
      );
      throw error;
    }
  }

  public updateAnimation(targetAnimation: AnimationState) {
    this.model?.updateAnimation(targetAnimation);
  }

  public update(time: number, deltaTime: number) {
    if (!this.model) return;
<<<<<<< HEAD
    if (this.tooltip) {
      this.tooltip.update();
=======
    if (this.usernameTooltip) {
      this.usernameTooltip.update();
>>>>>>> 60af4df9
    }
    this.model.update(deltaTime);
  }

  public getPosition(): Vect3 {
    return this.position as unknown as Vect3;
  }

  public getRotation(): EulXYZ {
    return this.rotation as unknown as EulXYZ;
  }

  public setPosition(x: number, y: number, z: number) {
    this.position.set(x, y, z);
  }

  public setRotation(x: number, y: number, z: number, w: number) {
    this.rotation.setFromQuaternion(new Quaternion(x, y, z, w));
  }

  getCurrentAnimation(): AnimationState {
    return this.model?.currentAnimation || AnimationState.idle;
  }

  addChatBubble(message: string) {
    const tooltip = new CharacterTooltip({
      maxWidth: 1000,
      secondsToFadeOut: 10,
      color: new Color(0.125, 0.125, 0.125),
    });
    this.add(tooltip);
    this.chatTooltips.unshift(tooltip);
    tooltip.setText(message, () => {
      this.chatTooltips = this.chatTooltips.filter((t) => t !== tooltip);
      this.remove(tooltip);
      tooltip.dispose();
      this.setTooltipHeights();
    });
    if (this.config.isLocal) {
      // Show the character's name if they're local and they emit a chat bubble
      this.usernameTooltip.show();
    }
    this.setTooltipHeights();
  }

  public getMesh(): Object3D | null {
    return this.model?.mesh || null;
  }

  dispose() {
    if (this.model) {
      this.model.dispose();
      this.model = null;
    }
<<<<<<< HEAD
    // TODO - dispose of the tooltip and chat tooltips
=======
    this.usernameTooltip.dispose();
    for (const chatTooltip of this.chatTooltips) {
      chatTooltip.dispose();
    }
    this.chatTooltips = [];
>>>>>>> 60af4df9
  }
}<|MERGE_RESOLUTION|>--- conflicted
+++ resolved
@@ -6,10 +6,6 @@
 import { Composer } from "../rendering/composer";
 
 import { CharacterModel } from "./CharacterModel";
-<<<<<<< HEAD
-import { CharacterModelLoader } from "./CharacterModelLoader";
-=======
->>>>>>> 60af4df9
 import { AnimationState } from "./CharacterState";
 import { CharacterTooltip } from "./CharacterTooltip";
 import { CharacterModelLoader } from "./loading/CharacterModelLoader";
@@ -50,11 +46,7 @@
 
 export type CharacterConfig = {
   username: string;
-<<<<<<< HEAD
-  characterDescription: CharacterDescription;
-=======
   characterDescription: CharacterDescription | null;
->>>>>>> 60af4df9
   animationsPromise: Promise<LoadedAnimations>;
   characterModelLoader: CharacterModelLoader;
   characterId: number;
@@ -86,11 +78,7 @@
 
 export class Character extends Group {
   private model: CharacterModel | null = null;
-<<<<<<< HEAD
-  public tooltip: CharacterTooltip;
-=======
   public usernameTooltip: CharacterTooltip;
->>>>>>> 60af4df9
 
   public chatTooltips: CharacterTooltip[] = [];
 
@@ -103,29 +91,17 @@
           }
         : {},
     );
-<<<<<<< HEAD
-    this.tooltip.setText(this.config.username);
-    this.add(this.tooltip);
-
-    // Check if operation was cancelled before starting loading
-    if (this.config.abortController?.signal.aborted) {
-      console.log(`Character loading cancelled before starting for ${this.config.characterId}`);
-=======
     this.usernameTooltip.setText(this.config.username);
     this.add(this.usernameTooltip);
 
     // Check if operation was canceled before starting loading
     if (this.config.abortController?.signal.aborted) {
       console.log(`Character loading canceled before starting for ${this.config.characterId}`);
->>>>>>> 60af4df9
       return;
     }
 
     this.load()
       .then(() => {
-<<<<<<< HEAD
-        this.config.modelLoadedCallback();
-=======
         if (this.config.abortController?.signal.aborted) {
           return;
         }
@@ -139,31 +115,23 @@
             this.config.modelLoadFailedCallback(new Error("Model not loaded in constructor"));
           }
         }
->>>>>>> 60af4df9
         this.setTooltipHeights();
       })
       .catch((error) => {
         // Check if the error is due to cancellation
         if (this.config.abortController?.signal.aborted) {
-<<<<<<< HEAD
-          console.log(`Character loading cancelled in constructor for ${this.config.characterId}`);
-=======
           console.log(`Character loading canceled in constructor for ${this.config.characterId}`);
->>>>>>> 60af4df9
           return;
         }
         console.error(
           `Character loading failed in constructor for ${this.config.username} (${this.config.characterId}):`,
           error,
         );
-<<<<<<< HEAD
-=======
 
         // Call the error callback if provided
         if (this.config.modelLoadFailedCallback) {
           this.config.modelLoadFailedCallback(error);
         }
->>>>>>> 60af4df9
       });
   }
 
@@ -176,15 +144,9 @@
       this.config.characterDescription = characterDescription;
       this.load()
         .then(() => {
-<<<<<<< HEAD
-          // Check if operation was cancelled after loading
-          if (this.config.abortController?.signal.aborted) {
-            console.log(`Character update cancelled for ${this.config.characterId}`);
-=======
           // Check if operation was canceled after loading
           if (this.config.abortController?.signal.aborted) {
             console.log(`Character update canceled for ${this.config.characterId}`);
->>>>>>> 60af4df9
             return;
           }
           this.setTooltipHeights();
@@ -192,25 +154,18 @@
         .catch((error) => {
           // Check if the error is due to cancellation
           if (this.config.abortController?.signal.aborted) {
-<<<<<<< HEAD
-            console.log(`Character update cancelled during loading for ${this.config.characterId}`);
-=======
             console.log(`Character update canceled during loading for ${this.config.characterId}`);
->>>>>>> 60af4df9
             return;
           }
           console.error(
             `Character update failed for ${this.config.username} (${this.config.characterId}):`,
             error,
           );
-<<<<<<< HEAD
-=======
 
           // Call the error callback if provided
           if (this.config.modelLoadFailedCallback) {
             this.config.modelLoadFailedCallback(error);
           }
->>>>>>> 60af4df9
         });
     }
     if (this.config.username !== username) {
@@ -239,27 +194,6 @@
     animationConfig: AnimationConfig,
   ): Promise<LoadedAnimations> {
     return new Promise((resolve) => {
-<<<<<<< HEAD
-      const idleAnimation = characterModelLoader.load(
-        animationConfig.idleAnimationFileUrl,
-        "animation",
-      );
-      const jogAnimation = characterModelLoader.load(
-        animationConfig.jogAnimationFileUrl,
-        "animation",
-      );
-      const sprintAnimation = characterModelLoader.load(
-        animationConfig.sprintAnimationFileUrl,
-        "animation",
-      );
-      const airAnimation = characterModelLoader.load(
-        animationConfig.airAnimationFileUrl,
-        "animation",
-      );
-      const doubleJumpAnimation = characterModelLoader.load(
-        animationConfig.doubleJumpAnimationFileUrl,
-        "animation",
-=======
       const idleAnimation = characterModelLoader.loadAnimation(
         animationConfig.idleAnimationFileUrl,
       );
@@ -270,7 +204,6 @@
       const airAnimation = characterModelLoader.loadAnimation(animationConfig.airAnimationFileUrl);
       const doubleJumpAnimation = characterModelLoader.loadAnimation(
         animationConfig.doubleJumpAnimationFileUrl,
->>>>>>> 60af4df9
       );
       resolve(
         Promise.all([
@@ -294,15 +227,9 @@
   }
 
   private async load(): Promise<void> {
-<<<<<<< HEAD
-    // Check if operation was cancelled before starting
-    if (this.config.abortController?.signal.aborted) {
-      console.log(`Character loading cancelled for ${this.config.characterId}`);
-=======
     // Check if operation was canceled before starting
     if (this.config.abortController?.signal.aborted) {
       console.log(`Character loading canceled for ${this.config.characterId}`);
->>>>>>> 60af4df9
       return;
     }
 
@@ -311,13 +238,9 @@
       this.remove(previousModel.mesh);
     }
     this.model = new CharacterModel({
-<<<<<<< HEAD
-      characterDescription: this.config.characterDescription,
-=======
       characterDescription: this.config.characterDescription ?? {
         meshFileUrl: lowPolyLoDModelURL,
       },
->>>>>>> 60af4df9
       animationsPromise: this.config.animationsPromise,
       characterModelLoader: this.config.characterModelLoader,
       cameraManager: this.config.cameraManager,
@@ -329,14 +252,8 @@
     try {
       await this.model.init();
 
-<<<<<<< HEAD
-      // Check if operation was cancelled after loading
-      if (this.config.abortController?.signal.aborted) {
-        console.log(`Character loading cancelled after init for ${this.config.characterId}`);
-=======
       // Check if operation was canceled after loading
       if (this.config.abortController?.signal.aborted) {
->>>>>>> 60af4df9
         if (this.model) {
           this.model.dispose();
           this.model = null;
@@ -354,10 +271,6 @@
     } catch (error) {
       // Check if the error is due to cancellation
       if (this.config.abortController?.signal.aborted) {
-<<<<<<< HEAD
-        console.log(`Character loading cancelled during init for ${this.config.characterId}`);
-=======
->>>>>>> 60af4df9
         return;
       }
       console.error(
@@ -374,13 +287,8 @@
 
   public update(time: number, deltaTime: number) {
     if (!this.model) return;
-<<<<<<< HEAD
-    if (this.tooltip) {
-      this.tooltip.update();
-=======
     if (this.usernameTooltip) {
       this.usernameTooltip.update();
->>>>>>> 60af4df9
     }
     this.model.update(deltaTime);
   }
@@ -435,14 +343,10 @@
       this.model.dispose();
       this.model = null;
     }
-<<<<<<< HEAD
-    // TODO - dispose of the tooltip and chat tooltips
-=======
     this.usernameTooltip.dispose();
     for (const chatTooltip of this.chatTooltips) {
       chatTooltip.dispose();
     }
     this.chatTooltips = [];
->>>>>>> 60af4df9
   }
 }