--- conflicted
+++ resolved
@@ -4,13 +4,8 @@
 import { BrightnessContrastSaturation } from "../../rendering/post-effects/bright-contrast-sat";
 
 export const bcsValues = {
-<<<<<<< HEAD
-  brightness: 0.05,
-  contrast: 1.35,
-=======
   brightness: 0.06,
   contrast: 1.2,
->>>>>>> f169fed2
   saturation: 1,
 };
 
