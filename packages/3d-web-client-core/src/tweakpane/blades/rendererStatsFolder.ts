--- conflicted
+++ resolved
@@ -59,11 +59,6 @@
     if (dt > 0) {
       const fps = 1000 / dt;
       this.rawFPS = fps;
-<<<<<<< HEAD
-    } else {
-      console.log("FPS: N/A");
-=======
->>>>>>> 60af4df9
     }
 
     this.fpsSamples.push(this.rawFPS);
