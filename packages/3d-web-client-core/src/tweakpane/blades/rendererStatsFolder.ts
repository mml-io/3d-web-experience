import { EffectComposer } from "postprocessing";
import { WebGLRenderer } from "three";
import { FolderApi } from "tweakpane";

import { TimeManager } from "../../time/TimeManager";

type StatsData = {
  triangles: string;
  geometries: string;
  textures: string;
  shaders: string;
  postPasses: string;
  drawCalls: string;
  rawDeltaTime: string;
  deltaTime: string;
  FPS: string;
};

export class RendererStatsFolder {
  private folder: FolderApi;
  private performance: FolderApi;
  private defails: FolderApi;

  private statsData: StatsData = {
    triangles: "0",
    geometries: "0",
    textures: "0",
    shaders: "0",
    postPasses: "0",
    drawCalls: "0",
    rawDeltaTime: "0",
    deltaTime: "0",
    FPS: "0",
  };

  constructor(parentFolder: FolderApi, expanded: boolean = true) {
    this.folder = parentFolder.addFolder({ title: "renderStats", expanded: expanded });
    this.folder.addBinding(this.statsData, "FPS", { readonly: true });
    this.folder.addBinding(this.statsData, "deltaTime", { readonly: true });
    this.folder.addBinding(this.statsData, "rawDeltaTime", { readonly: true });
    this.folder.addBinding(this.statsData, "triangles", { readonly: true });
    this.folder.addBinding(this.statsData, "geometries", { readonly: true });
    this.folder.addBinding(this.statsData, "textures", { readonly: true });
    this.folder.addBinding(this.statsData, "shaders", { readonly: true });
    this.folder.addBinding(this.statsData, "postPasses", { readonly: true });
    this.folder.addBinding(this.statsData, "drawCalls", { readonly: true });
  }

<<<<<<< HEAD
  private calgulateFPS() {
    const now = performance.now();
    const dt = now - this.lastUpdateTime;
    this.deltaTime = dt;
    this.lastUpdateTime = now;

    if (dt > 0) {
      const fps = 1000 / dt;
      this.rawFPS = fps;
    }

    this.fpsSamples.push(this.rawFPS);
    if (this.fpsSamples.length > this.fpsSampleSize) {
      this.fpsSamples.shift();
    }
    this.fps = this.fpsSamples.reduce((sum, sample) => sum + sample, 0) / this.fpsSamples.length;
  }

  public update(renderer: WebGLRenderer, timeManager: TimeManager): void {
    this.calgulateFPS();
=======
  public update(renderer: WebGLRenderer, composer: EffectComposer, timeManager: TimeManager): void {
>>>>>>> 7989c384
    const { geometries, textures } = renderer.info.memory;
    const { triangles, calls } = renderer.info.render;
    this.statsData.triangles = triangles.toString();
    this.statsData.geometries = geometries.toString();
    this.statsData.textures = textures.toString();
    this.statsData.shaders = renderer.info.programs!.length.toString();
    this.statsData.postPasses =
      composer.passes.length === 1 ? "0" : composer.passes.length.toString();
    this.statsData.drawCalls = calls.toString();
    this.statsData.rawDeltaTime = (
      Math.round(timeManager.rawDeltaTime * 100000) / 100000
    ).toString();
    this.statsData.deltaTime = (Math.round(timeManager.deltaTime * 100000) / 100000).toString();
    this.statsData.FPS = timeManager.fps.toString();
  }
}<|MERGE_RESOLUTION|>--- conflicted
+++ resolved
@@ -46,30 +46,7 @@
     this.folder.addBinding(this.statsData, "drawCalls", { readonly: true });
   }
 
-<<<<<<< HEAD
-  private calgulateFPS() {
-    const now = performance.now();
-    const dt = now - this.lastUpdateTime;
-    this.deltaTime = dt;
-    this.lastUpdateTime = now;
-
-    if (dt > 0) {
-      const fps = 1000 / dt;
-      this.rawFPS = fps;
-    }
-
-    this.fpsSamples.push(this.rawFPS);
-    if (this.fpsSamples.length > this.fpsSampleSize) {
-      this.fpsSamples.shift();
-    }
-    this.fps = this.fpsSamples.reduce((sum, sample) => sum + sample, 0) / this.fpsSamples.length;
-  }
-
-  public update(renderer: WebGLRenderer, timeManager: TimeManager): void {
-    this.calgulateFPS();
-=======
   public update(renderer: WebGLRenderer, composer: EffectComposer, timeManager: TimeManager): void {
->>>>>>> 7989c384
     const { geometries, textures } = renderer.info.memory;
     const { triangles, calls } = renderer.info.render;
     this.statsData.triangles = triangles.toString();
