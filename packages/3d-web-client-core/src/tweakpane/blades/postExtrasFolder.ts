--- conflicted
+++ resolved
@@ -5,13 +5,8 @@
 import { GaussGrainEffect } from "../../rendering/post-effects/gauss-grain";
 
 export const extrasValues = {
-<<<<<<< HEAD
-  grain: 0.07,
-  bloom: 0.7,
-=======
   grain: 0.045,
   bloom: 0.15,
->>>>>>> f169fed2
 };
 
 const extrasOptions = {
