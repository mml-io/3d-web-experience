--- conflicted
+++ resolved
@@ -27,21 +27,13 @@
   hdrIntensity: 0.8,
   hdrBlurriness: 0.0,
   ambientLight: {
-<<<<<<< HEAD
-    ambientLightIntensity: 0.3,
-=======
     ambientLightIntensity: 0.27,
->>>>>>> f169fed2
     ambientLightColor: { r: 1, g: 1, b: 1 },
   },
   fog: {
     fogNear: 21,
     fogFar: 180,
-<<<<<<< HEAD
-    fogColor: { r: 1.0, g: 1.0, b: 1.0 },
-=======
     fogColor: { r: 0.7, g: 0.7, b: 0.7 },
->>>>>>> f169fed2
   },
 };
 
