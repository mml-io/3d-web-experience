import { BladeController, View } from "@tweakpane/core";
import { EffectPass } from "postprocessing";
import { Scene, ShadowMapType, ToneMapping, WebGLRenderer } from "three";
import { BladeApi, FolderApi, TpChangeEvent } from "tweakpane";

export const rendererValues = {
  shadowMap: 2,
  toneMapping: 5,
  exposure: 1.7,
<<<<<<< HEAD
  bgIntensity: 0.8,
  bgBlurriness: 0.0,
=======
>>>>>>> f169fed2
};

const rendererOptions = {
  shadowMap: { min: 0, max: 2, step: 1 },
  toneMapping: { min: 0, max: 5, step: 1 },
  exposure: { min: 0, max: 3, step: 0.01 },
};

const shadowMapTypes: Record<number, string> = {
  0: "BasicShadowMap",
  1: "PCFShadowMap",
  2: "PCFSoftShadowMap",
};

const toneMappingTypes: Record<number, string> = {
  0: "NoToneMapping",
  1: "LinearToneMapping",
  2: "ReinhardToneMapping",
  3: "CineonToneMapping",
  4: "ACESFilmicToneMapping",
  5: "CustomToneMapping",
};

const monitoredValues = {
  shadowMapType: shadowMapTypes[rendererValues.shadowMap],
  toneMappingType: toneMappingTypes[rendererValues.toneMapping],
};

const setShadowMapType = (value: number): void => {
  monitoredValues.shadowMapType = shadowMapTypes[value];
};

const setToneMappingType = (value: number): void => {
  monitoredValues.toneMappingType = toneMappingTypes[value];
  rendererValues.toneMapping = value;
  console.log(rendererValues.toneMapping);
};

export class RendererFolder {
  private folder: FolderApi;

  constructor(parentFolder: FolderApi, expand: boolean = false) {
    this.folder = parentFolder.addFolder({
      title: "rendererOptions",
      expanded: expand,
    });

    this.folder.addBinding(rendererValues, "shadowMap", rendererOptions.shadowMap);
    this.folder.addBinding(monitoredValues, "shadowMapType", { readonly: true });
    this.folder.addBinding(rendererValues, "toneMapping", rendererOptions.toneMapping);
    this.folder.addBinding(monitoredValues, "toneMappingType", { readonly: true });
    this.folder.addBinding(rendererValues, "exposure", rendererOptions.exposure);
  }

  public setupChangeEvent(
    renderer: WebGLRenderer,
    toneMappingFolder: FolderApi,
    toneMappingPass: EffectPass,
  ): void {
    this.folder.on("change", (e: TpChangeEvent<unknown, BladeApi<BladeController<View>>>) => {
      const target = (e.target as any).key;
      if (!target) return;
      switch (target) {
        case "shadowMap": {
          const value = e.value as ShadowMapType;
          renderer.shadowMap.type = value;
          setShadowMapType(value);
          break;
        }
        case "toneMapping":
          const value = e.value as ToneMapping;
          toneMappingFolder.hidden = e.value !== 5;
          toneMappingPass.enabled = e.value === 5 ? true : false;
          setToneMappingType(e.value as ToneMapping);
          break;
        case "exposure":
          renderer.toneMappingExposure = e.value as number;
          break;
        default:
          break;
      }
    });
  }
}<|MERGE_RESOLUTION|>--- conflicted
+++ resolved
@@ -7,11 +7,6 @@
   shadowMap: 2,
   toneMapping: 5,
   exposure: 1.7,
-<<<<<<< HEAD
-  bgIntensity: 0.8,
-  bgBlurriness: 0.0,
-=======
->>>>>>> f169fed2
 };
 
 const rendererOptions = {
