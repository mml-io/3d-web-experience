--- conflicted
+++ resolved
@@ -1,11 +1,5 @@
 import { handleLibraryBuild } from "../../utils/build-library";
 import { workerPlugin } from "../../utils/workerPlugin";
-<<<<<<< HEAD
-
-handleLibraryBuild({
-  plugins: [workerPlugin()],
-  platformOverride: "browser"
-=======
 import { base64Plugin } from "../../utils/base64Plugin";
 
 handleLibraryBuild({
@@ -14,5 +8,4 @@
   loader: {
     ".glb": "dataurl",
   },
->>>>>>> 60af4df9
 });