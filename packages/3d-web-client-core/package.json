--- conflicted
+++ resolved
@@ -28,12 +28,7 @@
     "@tweakpane/plugin-essentials": "0.2.1",
     "@gltf-transform/core": "^4.0.0",
     "@gltf-transform/extensions": "^4.0.0",
-<<<<<<< HEAD
-    "@gltf-transform/functions": "^4.0.0",
-    "postprocessing": "6.36.7",
-=======
     "draco3d": "^1.5.7",
->>>>>>> 60af4df9
     "three-mesh-bvh": "0.9.0",
     "tweakpane": "4.0.5"
   },
