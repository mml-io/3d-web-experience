{
  "name": "@mml-io/3d-web-client-core",
  "version": "0.16.0",
  "publishConfig": {
    "access": "public"
  },
  "main": "./build/index.js",
  "types": "./build/index.d.ts",
  "type": "module",
  "files": [
    "/build"
  ],
  "scripts": {
    "build": "tsx ./build.ts --build",
    "iterate": "tsx ./build.ts --watch",
    "type-check": "tsc --noEmit",
    "lint": "eslint \"./{src,test}/**/*.{js,jsx,ts,tsx}\" --max-warnings 0",
    "lint-fix": "eslint \"./{src,test}/**/*.{js,jsx,ts,tsx}\" --fix"
  },
  "dependencies": {
    "@mml-io/3d-web-avatar": "^0.16.0",
    "@mml-io/model-loader": "0.14.0",
<<<<<<< HEAD
    "@mml-io/3d-web-avatar": "^0.15.0",
=======
>>>>>>> f169fed2
    "@monogrid/gainmap-js": "^3.0.5",
    "@tweakpane/core": "2.0.3",
    "@tweakpane/plugin-essentials": "0.2.1",
    "mml-web": "0.14.0",
    "postprocessing": "6.35.4",
    "three-mesh-bvh": "0.7.4",
    "tweakpane": "4.0.3"
  },
  "peerDependencies": {
    "three": ">= 0.163.0"
  },
  "devDependencies": {
    "@types/three": "0.163.0"
  }
}<|MERGE_RESOLUTION|>--- conflicted
+++ resolved
@@ -20,10 +20,6 @@
   "dependencies": {
     "@mml-io/3d-web-avatar": "^0.16.0",
     "@mml-io/model-loader": "0.14.0",
-<<<<<<< HEAD
-    "@mml-io/3d-web-avatar": "^0.15.0",
-=======
->>>>>>> f169fed2
     "@monogrid/gainmap-js": "^3.0.5",
     "@tweakpane/core": "2.0.3",
     "@tweakpane/plugin-essentials": "0.2.1",
