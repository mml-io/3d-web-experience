import { encodeError, DeltaNetV01ServerErrors } from "@deltanet/delta-net-protocol";
import {
  DeltaNetServer,
  DeltaNetServerError,
  DeltaNetV01Connection,
  onComponentsUpdateOptions,
  onCustomMessageOptions,
  onJoinerOptions,
  onLeaveOptions,
<<<<<<< HEAD
=======
  onStatesUpdateOptions,
>>>>>>> 60af4df9
} from "@deltanet/delta-net-server";
import WebSocket from "ws";

import { DeltaNetComponentMapping } from "./DeltaNetComponentMapping";
<<<<<<< HEAD
import { UserNetworkingClientUpdate } from "./types";
=======
>>>>>>> 60af4df9
import { UserData } from "./UserData";
import {
  FROM_CLIENT_CHAT_MESSAGE_TYPE,
  FROM_SERVER_CHAT_MESSAGE_TYPE,
  parseClientChatMessage,
  ServerChatMessage,
<<<<<<< HEAD
  UserIdentity,
  UserNetworkingServerError,
=======
  UserNetworkingServerError,
  CharacterDescription,
>>>>>>> 60af4df9
} from "./UserNetworkingMessages";

export type UserNetworkingServerClient = {
  socket: WebSocket;
  id: number;
  lastPong: number;
  authenticatedUser: UserData | null;
  deltaNetConnection?: DeltaNetV01Connection;
};

export type UserNetworkingServerOptions = {
  connectionLimit?: number;
  onClientConnect: (
    clientId: number,
    sessionToken: string,
<<<<<<< HEAD
    userIdentity?: Partial<UserIdentity>,
  ) => Promise<UserData | null> | UserData | null;
  onClientUserIdentityUpdate: (
    clientId: number,
    userIdentity: Partial<UserIdentity>,
  ) => Promise<UserData | null> | UserData | null;
=======
    userIdentity?: UserData,
  ) => Promise<UserData | true | Error> | UserData | true | Error;
  onClientUserIdentityUpdate: (
    clientId: number,
    userIdentity: UserData,
  ) => Promise<UserData | null | false | Error> | UserData | null | false | Error;
>>>>>>> 60af4df9
  onClientDisconnect: (clientId: number) => void;
};

export class UserNetworkingServer {
  private deltaNetServer: DeltaNetServer;
  private authenticatedClientsById: Map<number, UserNetworkingServerClient> = new Map();
  private nextClientId = 1;
  private tickInterval: NodeJS.Timeout;

  constructor(private options: UserNetworkingServerOptions) {
    this.deltaNetServer = new DeltaNetServer({
      serverConnectionIdStateId: 0,
      onJoiner: (joiner: onJoinerOptions) => {
        return this.handleJoiner(joiner);
      },
      onLeave: (leave: onLeaveOptions) => {
        this.handleLeave(leave);
      },
      onComponentsUpdate: (update: onComponentsUpdateOptions) => {
        // TODO - potentially check that components are valid (e.g. rotation is 0 to 2pi)
        return; // No error
      },
<<<<<<< HEAD
=======
      onStatesUpdate: (update: onStatesUpdateOptions) => {
        return this.handleStatesUpdate(update);
      },
>>>>>>> 60af4df9
      onCustomMessage: (customMessage: onCustomMessageOptions) => {
        this.handleCustomMessage(customMessage);
      },
    });

    // Start the deltanet server tick
    this.tickInterval = setInterval(() => {
      this.deltaNetServer.tick();
    }, 50);
  }

<<<<<<< HEAD
  private handleJoiner(
    joiner: onJoinerOptions,
  ):
    | DeltaNetServerError
    | void
    | Promise<
        DeltaNetServerError | void | { success: true; stateOverrides?: Array<[number, Uint8Array]> }
      > {
    const deltaNetConnection = joiner.deltaNetV01Connection as DeltaNetV01Connection;
    const webSocket = deltaNetConnection.webSocket as unknown as WebSocket;
    const states = joiner.states as Array<[number, Uint8Array]>;
    const clientId = this.nextClientId++;

    console.log(
      `Client ID: ${clientId} joined (observer: ${deltaNetConnection.isObserver}), authenticating...`,
    );

    const statesMap = new Map<number, Uint8Array>(states);
    const userData: Partial<UserIdentity> = DeltaNetComponentMapping.fromUserStates(statesMap);

    // Handle authentication and return the result with state overrides
    return this.handleDeltaNetAuthentication(
      clientId,
      webSocket,
      deltaNetConnection,
      joiner.token,
      userData,
    )
      .then((authResult) => {
        if (!authResult.success) {
          // Authentication failed - return error to reject connection
          console.log(`Authentication failed for client ID: ${clientId}`);
          return new DeltaNetServerError(
            DeltaNetV01ServerErrors.USER_AUTHENTICATION_FAILED_ERROR_TYPE,
            "Authentication failed",
            false,
          );
        } else {
          console.log(
            `Client ID: ${clientId} authenticated successfully`,
            authResult.stateOverrides,
          );
          // Return success with state overrides
          return {
            success: true as const,
            stateOverrides: authResult.stateOverrides,
          };
        }
      })
      .catch((error) => {
        console.error(`Authentication error for client ID: ${clientId}:`, error);
        return new DeltaNetServerError(
          DeltaNetV01ServerErrors.USER_AUTHENTICATION_FAILED_ERROR_TYPE,
          "Authentication error",
          false,
        );
      });
  }

  private handleLeave(leave: onLeaveOptions): void {
    const deltaNetConnection = leave.deltaNetV01Connection as DeltaNetV01Connection;
    const clientId = deltaNetConnection.internalConnectionId;

    if (clientId !== undefined) {
      const client = this.authenticatedClientsById.get(clientId);
      if (client) {
        console.log(`Client ID: ${clientId} left`);
        this.options.onClientDisconnect(clientId);
        this.authenticatedClientsById.delete(clientId);
      }
    }
  }

  private handleCustomMessage(customMessage: onCustomMessageOptions): void {
    const deltaNetConnection = customMessage.deltaNetV01Connection;
    const clientId = deltaNetConnection.internalConnectionId;

    const client = this.authenticatedClientsById.get(clientId);
    if (client && client.authenticatedUser) {
      console.log(
        `Custom message from client ${clientId} (${client.authenticatedUser.username}): type=${customMessage.customType}, content=${customMessage.contents}`,
      );

      // Handle chat messages
      if (customMessage.customType === FROM_CLIENT_CHAT_MESSAGE_TYPE) {
        const chatMessage = parseClientChatMessage(customMessage.contents);
        if (chatMessage instanceof Error) {
          console.error(`Invalid chat message from client ${clientId}:`, chatMessage);
        } else {
          const serverChatMessage: ServerChatMessage = {
            fromUserId: clientId,
            message: chatMessage.message,
          };
          // Broadcast the chat message to all other clients
          this.deltaNetServer.broadcastCustomMessage(
            FROM_SERVER_CHAT_MESSAGE_TYPE,
            JSON.stringify(serverChatMessage),
          );
        }
      }
    } else {
      console.warn(`Custom message from unauthenticated client ${clientId} - ignoring`);
    }
  }

  private async handleDeltaNetAuthentication(
    clientId: number,
    webSocket: WebSocket,
    deltaNetConnection: DeltaNetV01Connection,
    sessionToken: string,
    userIdentity: Partial<UserIdentity>,
  ): Promise<{ success: boolean; stateOverrides?: Array<[number, Uint8Array]> }> {
    try {
      console.log(
        `Authenticating client ${clientId} (observer: ${deltaNetConnection.isObserver}) with session token: ${sessionToken.substring(0, 10)}...`,
      );

      // For observers, we might want to allow anonymous access or use a different authentication flow
      const userData = deltaNetConnection.isObserver
        ? null // Observers don't need user data
        : await this.options.onClientConnect(clientId, sessionToken, userIdentity);

      console.log(`Authentication result for client ${clientId}:`, {
        success: deltaNetConnection.isObserver || !!userData,
        isObserver: deltaNetConnection.isObserver,
        username: userData?.username,
        characterDescription: userData?.characterDescription,
      });

      if (!deltaNetConnection.isObserver && !userData) {
        console.log(`Authentication failed for client ${clientId} - no user data returned`);
        return { success: false };
      }

      // Check connection limit
      if (
        this.options.connectionLimit !== undefined &&
        this.authenticatedClientsById.size >= this.options.connectionLimit
      ) {
        console.log(`Connection limit reached for client ${clientId}`);
        return { success: false };
=======
  private handleStatesUpdate(update: onStatesUpdateOptions):
    | DeltaNetServerError
    | void
    | { success: true; stateOverrides?: Array<[number, Uint8Array]>; }
    | Promise<
      DeltaNetServerError | void | { success: true; stateOverrides?: Array<[number, Uint8Array]>; }
    > {
    const deltaNetConnection = update.deltaNetV01Connection;
    const clientId = deltaNetConnection.internalConnectionId;
    const updatedStates = update.states;
    const updatedStatesMap = new Map<number, Uint8Array>(updatedStates);
    const updatedUserData: UserData = DeltaNetComponentMapping.fromUserStates(updatedStatesMap);

    const existingClient = this.authenticatedClientsById.get(clientId);
    if (!existingClient) {
      return new DeltaNetServerError(
        DeltaNetV01ServerErrors.USER_AUTHENTICATION_FAILED_ERROR_TYPE,
        "User not authenticated - no client found",
        false,
      );
    }
    const existingUserData = existingClient.authenticatedUser ?? {};
    const userData = {
      ...existingUserData,
      ...updatedUserData,
    };

    const res = this.options.onClientUserIdentityUpdate(clientId, userData);
    if (res instanceof Promise) {
      return res.then((res) => {
        if (!this.authenticatedClientsById.get(clientId)) {
          return new DeltaNetServerError(
            DeltaNetV01ServerErrors.USER_AUTHENTICATION_FAILED_ERROR_TYPE,
            "User not authenticated - client disconnected",
            false,
          );
        }

        if (res instanceof DeltaNetServerError) {
          return res;
        }
        if (res instanceof Error) {
          return new DeltaNetServerError(
            DeltaNetV01ServerErrors.USER_AUTHENTICATION_FAILED_ERROR_TYPE,
            "User identity update failed",
            false,
          );
        }
        if (res === null) {
          return new DeltaNetServerError(
            DeltaNetV01ServerErrors.USER_AUTHENTICATION_FAILED_ERROR_TYPE,
            "User identity update failed",
            false,
          );
        }
        if (res === false) {
          return new DeltaNetServerError(
            DeltaNetV01ServerErrors.USER_AUTHENTICATION_FAILED_ERROR_TYPE,
            "User identity update failed",
            false,
          );
        }
        if (!res || typeof res !== "object") {
          return new DeltaNetServerError(
            DeltaNetV01ServerErrors.USER_AUTHENTICATION_FAILED_ERROR_TYPE,
            "User identity update failed",
            false,
          );
        }

        existingClient.authenticatedUser = {
          ...existingClient.authenticatedUser,
          ...res,
        };

        return { success: true, stateOverrides: Array.from(DeltaNetComponentMapping.toStates(res).entries()) };
      });
    }
    if (res instanceof DeltaNetServerError) {
      return res;
    }
    if (res instanceof Error) {
      return new DeltaNetServerError(
        DeltaNetV01ServerErrors.USER_AUTHENTICATION_FAILED_ERROR_TYPE,
        "User identity update failed",
        false,
      );
    }
    if (res === null) {
      return new DeltaNetServerError(
        DeltaNetV01ServerErrors.USER_AUTHENTICATION_FAILED_ERROR_TYPE,
        "User identity update failed",
        false,
      );
    }
    if (res === false) {
      return new DeltaNetServerError(
        DeltaNetV01ServerErrors.USER_AUTHENTICATION_FAILED_ERROR_TYPE,
        "User identity update failed",
        false,
      );
    }
    if (!res || typeof res !== "object") {
      return new DeltaNetServerError(
        DeltaNetV01ServerErrors.USER_AUTHENTICATION_FAILED_ERROR_TYPE,
        "User identity update failed",
        false,
      );
    }

    existingClient.authenticatedUser = {
      ...existingClient.authenticatedUser,
      ...res,
    };

    return { success: true, stateOverrides: Array.from(DeltaNetComponentMapping.toStates(res).entries()) };
  }

  private handleJoiner(
    joiner: onJoinerOptions,
  ):
    | DeltaNetServerError
    | void
    | { success: true; stateOverrides?: Array<[number, Uint8Array]>; }
    | Promise<
      DeltaNetServerError | void | { success: true; stateOverrides?: Array<[number, Uint8Array]>; }
    > {
    const deltaNetConnection = joiner.deltaNetV01Connection as DeltaNetV01Connection;
    const webSocket = deltaNetConnection.webSocket as unknown as WebSocket;
    const states = joiner.states as Array<[number, Uint8Array]>;
    const clientId = this.nextClientId++;

    const statesMap = new Map<number, Uint8Array>(states);
    const userData: UserData = DeltaNetComponentMapping.fromUserStates(statesMap);

    // Handle authentication and return the result with state overrides
    return this.handleDeltaNetAuthentication(
      clientId,
      webSocket,
      deltaNetConnection,
      joiner.token,
      userData,
    )
      .then((authResult) => {
        if (!authResult.success) {
          // Authentication failed - return error to reject connection
          console.warn(`Authentication failed for client ID: ${clientId}`);
          return new DeltaNetServerError(
            DeltaNetV01ServerErrors.USER_AUTHENTICATION_FAILED_ERROR_TYPE,
            "Authentication failed",
            false,
          );
        } else {
          // Return success with state overrides
          return {
            success: true as const,
            stateOverrides: authResult.stateOverrides,
          };
        }
      })
      .catch((error) => {
        console.error(`Authentication error for client ID: ${clientId}:`, error);
        return new DeltaNetServerError(
          DeltaNetV01ServerErrors.USER_AUTHENTICATION_FAILED_ERROR_TYPE,
          "Authentication error",
          false,
        );
      });
  }

  private handleLeave(leave: onLeaveOptions): void {
    const deltaNetConnection = leave.deltaNetV01Connection as DeltaNetV01Connection;
    const clientId = deltaNetConnection.internalConnectionId;

    if (clientId !== undefined) {
      const client = this.authenticatedClientsById.get(clientId);
      if (client) {
        this.options.onClientDisconnect(clientId);
        this.authenticatedClientsById.delete(clientId);
>>>>>>> 60af4df9
      }

      // Create authenticated client
      const authenticatedClient: UserNetworkingServerClient = {
        id: clientId,
        socket: webSocket,
        lastPong: Date.now(),
        authenticatedUser: userData,
        deltaNetConnection: deltaNetConnection,
        update: {
          id: clientId,
          position: { x: 0, y: 0, z: 0 },
          rotation: { quaternionY: 0, quaternionW: 1 },
          state: 0,
        },
      };

      this.authenticatedClientsById.set(clientId, authenticatedClient);

      // Create state overrides with the official user data from the authenticator
      // Observers don't have user data, so no state overrides
      let stateOverrides: Array<[number, Uint8Array]> = [];
      if (userData) {
        const officialStates = DeltaNetComponentMapping.toStates(
          userData.username,
          userData.characterDescription,
          userData.colors,
        );
        stateOverrides = Array.from(officialStates.entries());

        console.log(`Created state overrides for client ${clientId}:`, {
          username: userData.username,
          characterDescription: userData.characterDescription,
          overridesCount: stateOverrides.length,
        });
      } else {
        console.log(`Observer client ${clientId} - no state overrides needed`);
      }

      return {
        success: true,
        stateOverrides: stateOverrides,
      };
    } catch (error) {
      console.error("Authentication error:", error);
      return { success: false };
    }
  }

<<<<<<< HEAD
=======
  private handleCustomMessage(customMessage: onCustomMessageOptions): void {
    const deltaNetConnection = customMessage.deltaNetV01Connection;
    const clientId = deltaNetConnection.internalConnectionId;

    const client = this.authenticatedClientsById.get(clientId);
    if (client && client.authenticatedUser) {
      // Handle chat messages
      if (customMessage.customType === FROM_CLIENT_CHAT_MESSAGE_TYPE) {
        const chatMessage = parseClientChatMessage(customMessage.contents);
        if (chatMessage instanceof Error) {
          console.error(`Invalid chat message from client ${clientId}:`, chatMessage);
        } else {
          const serverChatMessage: ServerChatMessage = {
            fromUserId: clientId,
            message: chatMessage.message,
          };
          // Broadcast the chat message to all other clients
          this.deltaNetServer.broadcastCustomMessage(
            FROM_SERVER_CHAT_MESSAGE_TYPE,
            JSON.stringify(serverChatMessage),
          );
        }
      }
    } else {
      console.warn(`Custom message from unauthenticated client ${clientId} - ignoring`);
    }
  }

  private async handleDeltaNetAuthentication(
    clientId: number,
    webSocket: WebSocket,
    deltaNetConnection: DeltaNetV01Connection,
    sessionToken: string,
    userIdentity: UserData,
  ): Promise<{ success: true; stateOverrides?: Array<[number, Uint8Array]>; } | { success: false; error?: Error; }> {
    try {
      // For observers, we might want to allow anonymous access or use a different authentication flow
      let userData = deltaNetConnection.isObserver
        ? null // Observers don't need user data
        : await this.options.onClientConnect(clientId, sessionToken, userIdentity);

      if (!deltaNetConnection.isObserver && !userData) {
        console.warn(`Authentication failed for client ${clientId} - no user data returned`);
        return { success: false };
      }

      // Check connection limit
      if (
        this.options.connectionLimit !== undefined &&
        this.authenticatedClientsById.size >= this.options.connectionLimit
      ) {
        return { success: false };
      }

      if (userData instanceof Error) {
        return { success: false, error: userData };
      }

      if (userData === true) {
        userData = userIdentity;
      }

      // Create authenticated client
      const authenticatedClient: UserNetworkingServerClient = {
        id: clientId,
        socket: webSocket,
        lastPong: Date.now(),
        authenticatedUser: userData,
        deltaNetConnection: deltaNetConnection,
      };

      this.authenticatedClientsById.set(clientId, authenticatedClient);

      // Create state overrides with the user data from the authenticator
      // Observers don't have user data, so no state overrides
      let stateOverrides: Array<[number, Uint8Array]> = [];
      if (userData) {
        const officialStates = DeltaNetComponentMapping.toStates(userData);
        stateOverrides = Array.from(officialStates.entries());
      }

      return {
        success: true,
        stateOverrides: stateOverrides,
      };
    } catch (error) {
      console.error("Authentication error:", error);
      return { success: false };
    }
  }

>>>>>>> 60af4df9
  public connectClient(socket: WebSocket): void {
    // Add websocket to deltanet server
    this.deltaNetServer.addWebSocket(socket as unknown as globalThis.WebSocket);

    socket.on("close", () => {
      this.deltaNetServer.removeWebSocket(socket as unknown as globalThis.WebSocket);
    });
  }

  public broadcastMessage(broadcastType: number, broadcastPayload: string): void {
    this.deltaNetServer.broadcastCustomMessage(broadcastType, broadcastPayload);
  }

  public updateUserCharacter(clientId: number, userData: UserData): void {
    this.internalUpdateUser(clientId, userData);
  }

<<<<<<< HEAD
  private internalUpdateUser(clientId: number, userData: UserData): void {
    const client = this.authenticatedClientsById.get(clientId);
    if (!client || !client.deltaNetConnection) return;

    client.authenticatedUser = userData;

    // Update deltanet states
    const states = DeltaNetComponentMapping.toStates(
      userData.username,
      userData.characterDescription,
      userData.colors,
    );
    // this.deltaNetServer.overrideUserStates(client.deltaNetConnection, clientId, states);
  }

  public dispose(clientCloseError?: UserNetworkingServerError): void {
    if (this.tickInterval) {
      clearInterval(this.tickInterval);
    }

    let errorMessage: Uint8Array | null = null;
    if (clientCloseError) {
      errorMessage = encodeError({
        type: "error",
        errorType: clientCloseError.errorType,
        message: clientCloseError.message,
        retryable: clientCloseError.retryable,
      }).getBuffer();
    }

=======
  public updateUserUsername(clientId: number, username: string): void {
    const client = this.authenticatedClientsById.get(clientId);
    if (!client || !client.deltaNetConnection || !client.authenticatedUser) return;

    // Update local user data by creating a new UserData object
    client.authenticatedUser = {
      ...client.authenticatedUser,
      username: username,
    };

    // Update deltanet states with just the username
    const states = DeltaNetComponentMapping.toUsernameState(username);
    const asArray = Array.from(states.entries());
    this.deltaNetServer.overrideUserStates(client.deltaNetConnection, clientId, asArray);
  }

  public updateUserCharacterDescription(clientId: number, characterDescription: CharacterDescription): void {
    const client = this.authenticatedClientsById.get(clientId);
    if (!client || !client.deltaNetConnection || !client.authenticatedUser) return;

    // Update local user data by creating a new UserData object
    client.authenticatedUser = {
      ...client.authenticatedUser,
      characterDescription: characterDescription,
    };

    // Update deltanet states with just the character description
    const states = DeltaNetComponentMapping.toCharacterDescriptionState(characterDescription);
    const asArray = Array.from(states.entries());
    this.deltaNetServer.overrideUserStates(client.deltaNetConnection, clientId, asArray);
  }

  public updateUserColors(clientId: number, colors: Array<[number, number, number]>): void {
    const client = this.authenticatedClientsById.get(clientId);
    if (!client || !client.deltaNetConnection || !client.authenticatedUser) return;

    // Update local user data by creating a new UserData object
    client.authenticatedUser = {
      ...client.authenticatedUser,
      colors: colors,
    };

    // Update deltanet states with just the colors
    const states = DeltaNetComponentMapping.toColorsState(colors);
    const asArray = Array.from(states.entries());
    this.deltaNetServer.overrideUserStates(client.deltaNetConnection, clientId, asArray);
  }

  public updateUserStates(clientId: number, updates: UserData): void {
    const client = this.authenticatedClientsById.get(clientId);
    if (!client || !client.deltaNetConnection || !client.authenticatedUser) return;

    const states = new Map<number, Uint8Array>();
    let hasUpdates = false;
    let updatedUserData = client.authenticatedUser;

    // Update username if provided
    if (updates.username !== null) {
      updatedUserData = {
        ...updatedUserData,
        username: updates.username,
      };
      const usernameStates = DeltaNetComponentMapping.toUsernameState(updates.username);
      for (const [stateId, stateValue] of usernameStates) {
        states.set(stateId, stateValue);
      }
      hasUpdates = true;
    }

    // Update character description if provided
    if (updates.characterDescription !== null) {
      updatedUserData = {
        ...updatedUserData,
        characterDescription: updates.characterDescription,
      };
      const characterDescStates = DeltaNetComponentMapping.toCharacterDescriptionState(updates.characterDescription);
      for (const [stateId, stateValue] of characterDescStates) {
        states.set(stateId, stateValue);
      }
      hasUpdates = true;
    }

    // Update colors if provided
    if (updates.colors !== null) {
      updatedUserData = {
        ...updatedUserData,
        colors: updates.colors,
      };
      const colorsStates = DeltaNetComponentMapping.toColorsState(updates.colors);
      for (const [stateId, stateValue] of colorsStates) {
        states.set(stateId, stateValue);
      }
      hasUpdates = true;
    }

    // Only send update if there are changes
    if (hasUpdates) {
      client.authenticatedUser = updatedUserData;
      const asArray = Array.from(states.entries());
      this.deltaNetServer.overrideUserStates(client.deltaNetConnection, clientId, asArray);
    }
  }

  private internalUpdateUser(clientId: number, userData: UserData): void {
    const client = this.authenticatedClientsById.get(clientId);
    if (!client || !client.deltaNetConnection) return;

    client.authenticatedUser = {
      ...client.authenticatedUser,
      ...userData,
    };

    // Update deltanet states
    const states = DeltaNetComponentMapping.toStates(userData);


    const asArray = Array.from(states.entries());
    this.deltaNetServer.overrideUserStates(client.deltaNetConnection, clientId, asArray);
  }

  public dispose(clientCloseError?: UserNetworkingServerError): void {
    if (this.tickInterval) {
      clearInterval(this.tickInterval);
    }

    let errorMessage: Uint8Array | null = null;
    if (clientCloseError) {
      errorMessage = encodeError({
        type: "error",
        errorType: clientCloseError.errorType,
        message: clientCloseError.message,
        retryable: clientCloseError.retryable,
      }).getBuffer();
    }

>>>>>>> 60af4df9
    // Close all client connections
    for (const [, client] of this.authenticatedClientsById) {
      if (errorMessage) {
        client.socket.send(errorMessage);
      }
      client.socket.close();
    }

    this.authenticatedClientsById.clear();
  }
}<|MERGE_RESOLUTION|>--- conflicted
+++ resolved
@@ -7,31 +7,19 @@
   onCustomMessageOptions,
   onJoinerOptions,
   onLeaveOptions,
-<<<<<<< HEAD
-=======
   onStatesUpdateOptions,
->>>>>>> 60af4df9
 } from "@deltanet/delta-net-server";
 import WebSocket from "ws";
 
 import { DeltaNetComponentMapping } from "./DeltaNetComponentMapping";
-<<<<<<< HEAD
-import { UserNetworkingClientUpdate } from "./types";
-=======
->>>>>>> 60af4df9
 import { UserData } from "./UserData";
 import {
   FROM_CLIENT_CHAT_MESSAGE_TYPE,
   FROM_SERVER_CHAT_MESSAGE_TYPE,
   parseClientChatMessage,
   ServerChatMessage,
-<<<<<<< HEAD
-  UserIdentity,
-  UserNetworkingServerError,
-=======
   UserNetworkingServerError,
   CharacterDescription,
->>>>>>> 60af4df9
 } from "./UserNetworkingMessages";
 
 export type UserNetworkingServerClient = {
@@ -47,21 +35,12 @@
   onClientConnect: (
     clientId: number,
     sessionToken: string,
-<<<<<<< HEAD
-    userIdentity?: Partial<UserIdentity>,
-  ) => Promise<UserData | null> | UserData | null;
-  onClientUserIdentityUpdate: (
-    clientId: number,
-    userIdentity: Partial<UserIdentity>,
-  ) => Promise<UserData | null> | UserData | null;
-=======
     userIdentity?: UserData,
   ) => Promise<UserData | true | Error> | UserData | true | Error;
   onClientUserIdentityUpdate: (
     clientId: number,
     userIdentity: UserData,
   ) => Promise<UserData | null | false | Error> | UserData | null | false | Error;
->>>>>>> 60af4df9
   onClientDisconnect: (clientId: number) => void;
 };
 
@@ -84,12 +63,9 @@
         // TODO - potentially check that components are valid (e.g. rotation is 0 to 2pi)
         return; // No error
       },
-<<<<<<< HEAD
-=======
       onStatesUpdate: (update: onStatesUpdateOptions) => {
         return this.handleStatesUpdate(update);
       },
->>>>>>> 60af4df9
       onCustomMessage: (customMessage: onCustomMessageOptions) => {
         this.handleCustomMessage(customMessage);
       },
@@ -101,149 +77,6 @@
     }, 50);
   }
 
-<<<<<<< HEAD
-  private handleJoiner(
-    joiner: onJoinerOptions,
-  ):
-    | DeltaNetServerError
-    | void
-    | Promise<
-        DeltaNetServerError | void | { success: true; stateOverrides?: Array<[number, Uint8Array]> }
-      > {
-    const deltaNetConnection = joiner.deltaNetV01Connection as DeltaNetV01Connection;
-    const webSocket = deltaNetConnection.webSocket as unknown as WebSocket;
-    const states = joiner.states as Array<[number, Uint8Array]>;
-    const clientId = this.nextClientId++;
-
-    console.log(
-      `Client ID: ${clientId} joined (observer: ${deltaNetConnection.isObserver}), authenticating...`,
-    );
-
-    const statesMap = new Map<number, Uint8Array>(states);
-    const userData: Partial<UserIdentity> = DeltaNetComponentMapping.fromUserStates(statesMap);
-
-    // Handle authentication and return the result with state overrides
-    return this.handleDeltaNetAuthentication(
-      clientId,
-      webSocket,
-      deltaNetConnection,
-      joiner.token,
-      userData,
-    )
-      .then((authResult) => {
-        if (!authResult.success) {
-          // Authentication failed - return error to reject connection
-          console.log(`Authentication failed for client ID: ${clientId}`);
-          return new DeltaNetServerError(
-            DeltaNetV01ServerErrors.USER_AUTHENTICATION_FAILED_ERROR_TYPE,
-            "Authentication failed",
-            false,
-          );
-        } else {
-          console.log(
-            `Client ID: ${clientId} authenticated successfully`,
-            authResult.stateOverrides,
-          );
-          // Return success with state overrides
-          return {
-            success: true as const,
-            stateOverrides: authResult.stateOverrides,
-          };
-        }
-      })
-      .catch((error) => {
-        console.error(`Authentication error for client ID: ${clientId}:`, error);
-        return new DeltaNetServerError(
-          DeltaNetV01ServerErrors.USER_AUTHENTICATION_FAILED_ERROR_TYPE,
-          "Authentication error",
-          false,
-        );
-      });
-  }
-
-  private handleLeave(leave: onLeaveOptions): void {
-    const deltaNetConnection = leave.deltaNetV01Connection as DeltaNetV01Connection;
-    const clientId = deltaNetConnection.internalConnectionId;
-
-    if (clientId !== undefined) {
-      const client = this.authenticatedClientsById.get(clientId);
-      if (client) {
-        console.log(`Client ID: ${clientId} left`);
-        this.options.onClientDisconnect(clientId);
-        this.authenticatedClientsById.delete(clientId);
-      }
-    }
-  }
-
-  private handleCustomMessage(customMessage: onCustomMessageOptions): void {
-    const deltaNetConnection = customMessage.deltaNetV01Connection;
-    const clientId = deltaNetConnection.internalConnectionId;
-
-    const client = this.authenticatedClientsById.get(clientId);
-    if (client && client.authenticatedUser) {
-      console.log(
-        `Custom message from client ${clientId} (${client.authenticatedUser.username}): type=${customMessage.customType}, content=${customMessage.contents}`,
-      );
-
-      // Handle chat messages
-      if (customMessage.customType === FROM_CLIENT_CHAT_MESSAGE_TYPE) {
-        const chatMessage = parseClientChatMessage(customMessage.contents);
-        if (chatMessage instanceof Error) {
-          console.error(`Invalid chat message from client ${clientId}:`, chatMessage);
-        } else {
-          const serverChatMessage: ServerChatMessage = {
-            fromUserId: clientId,
-            message: chatMessage.message,
-          };
-          // Broadcast the chat message to all other clients
-          this.deltaNetServer.broadcastCustomMessage(
-            FROM_SERVER_CHAT_MESSAGE_TYPE,
-            JSON.stringify(serverChatMessage),
-          );
-        }
-      }
-    } else {
-      console.warn(`Custom message from unauthenticated client ${clientId} - ignoring`);
-    }
-  }
-
-  private async handleDeltaNetAuthentication(
-    clientId: number,
-    webSocket: WebSocket,
-    deltaNetConnection: DeltaNetV01Connection,
-    sessionToken: string,
-    userIdentity: Partial<UserIdentity>,
-  ): Promise<{ success: boolean; stateOverrides?: Array<[number, Uint8Array]> }> {
-    try {
-      console.log(
-        `Authenticating client ${clientId} (observer: ${deltaNetConnection.isObserver}) with session token: ${sessionToken.substring(0, 10)}...`,
-      );
-
-      // For observers, we might want to allow anonymous access or use a different authentication flow
-      const userData = deltaNetConnection.isObserver
-        ? null // Observers don't need user data
-        : await this.options.onClientConnect(clientId, sessionToken, userIdentity);
-
-      console.log(`Authentication result for client ${clientId}:`, {
-        success: deltaNetConnection.isObserver || !!userData,
-        isObserver: deltaNetConnection.isObserver,
-        username: userData?.username,
-        characterDescription: userData?.characterDescription,
-      });
-
-      if (!deltaNetConnection.isObserver && !userData) {
-        console.log(`Authentication failed for client ${clientId} - no user data returned`);
-        return { success: false };
-      }
-
-      // Check connection limit
-      if (
-        this.options.connectionLimit !== undefined &&
-        this.authenticatedClientsById.size >= this.options.connectionLimit
-      ) {
-        console.log(`Connection limit reached for client ${clientId}`);
-        return { success: false };
-=======
   private handleStatesUpdate(update: onStatesUpdateOptions):
     | DeltaNetServerError
     | void
@@ -423,58 +256,10 @@
       if (client) {
         this.options.onClientDisconnect(clientId);
         this.authenticatedClientsById.delete(clientId);
->>>>>>> 60af4df9
-      }
-
-      // Create authenticated client
-      const authenticatedClient: UserNetworkingServerClient = {
-        id: clientId,
-        socket: webSocket,
-        lastPong: Date.now(),
-        authenticatedUser: userData,
-        deltaNetConnection: deltaNetConnection,
-        update: {
-          id: clientId,
-          position: { x: 0, y: 0, z: 0 },
-          rotation: { quaternionY: 0, quaternionW: 1 },
-          state: 0,
-        },
-      };
-
-      this.authenticatedClientsById.set(clientId, authenticatedClient);
-
-      // Create state overrides with the official user data from the authenticator
-      // Observers don't have user data, so no state overrides
-      let stateOverrides: Array<[number, Uint8Array]> = [];
-      if (userData) {
-        const officialStates = DeltaNetComponentMapping.toStates(
-          userData.username,
-          userData.characterDescription,
-          userData.colors,
-        );
-        stateOverrides = Array.from(officialStates.entries());
-
-        console.log(`Created state overrides for client ${clientId}:`, {
-          username: userData.username,
-          characterDescription: userData.characterDescription,
-          overridesCount: stateOverrides.length,
-        });
-      } else {
-        console.log(`Observer client ${clientId} - no state overrides needed`);
-      }
-
-      return {
-        success: true,
-        stateOverrides: stateOverrides,
-      };
-    } catch (error) {
-      console.error("Authentication error:", error);
-      return { success: false };
-    }
-  }
-
-<<<<<<< HEAD
-=======
+      }
+    }
+  }
+
   private handleCustomMessage(customMessage: onCustomMessageOptions): void {
     const deltaNetConnection = customMessage.deltaNetV01Connection;
     const clientId = deltaNetConnection.internalConnectionId;
@@ -566,7 +351,6 @@
     }
   }
 
->>>>>>> 60af4df9
   public connectClient(socket: WebSocket): void {
     // Add websocket to deltanet server
     this.deltaNetServer.addWebSocket(socket as unknown as globalThis.WebSocket);
@@ -584,38 +368,6 @@
     this.internalUpdateUser(clientId, userData);
   }
 
-<<<<<<< HEAD
-  private internalUpdateUser(clientId: number, userData: UserData): void {
-    const client = this.authenticatedClientsById.get(clientId);
-    if (!client || !client.deltaNetConnection) return;
-
-    client.authenticatedUser = userData;
-
-    // Update deltanet states
-    const states = DeltaNetComponentMapping.toStates(
-      userData.username,
-      userData.characterDescription,
-      userData.colors,
-    );
-    // this.deltaNetServer.overrideUserStates(client.deltaNetConnection, clientId, states);
-  }
-
-  public dispose(clientCloseError?: UserNetworkingServerError): void {
-    if (this.tickInterval) {
-      clearInterval(this.tickInterval);
-    }
-
-    let errorMessage: Uint8Array | null = null;
-    if (clientCloseError) {
-      errorMessage = encodeError({
-        type: "error",
-        errorType: clientCloseError.errorType,
-        message: clientCloseError.message,
-        retryable: clientCloseError.retryable,
-      }).getBuffer();
-    }
-
-=======
   public updateUserUsername(clientId: number, username: string): void {
     const client = this.authenticatedClientsById.get(clientId);
     if (!client || !client.deltaNetConnection || !client.authenticatedUser) return;
@@ -751,7 +503,6 @@
       }).getBuffer();
     }
 
->>>>>>> 60af4df9
     // Close all client connections
     for (const [, client] of this.authenticatedClientsById) {
       if (errorMessage) {
