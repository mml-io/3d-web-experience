import {
  DeltaNetClientState,
  DeltaNetClientWebsocket,
  DeltaNetClientWebsocketInitialCheckout,
  DeltaNetClientWebsocketStatus,
  DeltaNetClientWebsocketTick,
  DeltaNetClientWebsocketUserIndex,
} from "@deltanet/delta-net-web";

<<<<<<< HEAD
import { DeltaNetComponentMapping } from "./DeltaNetComponentMapping";
import { UserNetworkingClientUpdate, WebsocketFactory, WebsocketStatus } from "./types";
import { CharacterDescription } from "./UserNetworkingMessages";
=======
import { DeltaNetComponentMapping, STATE_CHARACTER_DESCRIPTION, STATE_COLORS, STATE_INTERNAL_CONNECTION_ID, STATE_USERNAME } from "./DeltaNetComponentMapping";
import { UserNetworkingClientUpdate, WebsocketFactory, WebsocketStatus } from "./types";
import { CharacterDescription } from "./UserNetworkingMessages";
import { UserData } from "./UserData";
>>>>>>> 60af4df9

export type UserNetworkingClientConfig = {
  url: string;
  sessionToken: string;
  websocketFactory: WebsocketFactory;
  statusUpdateCallback: (status: WebsocketStatus) => void;
  assignedIdentity: (clientId: number) => void;
<<<<<<< HEAD
  clientUpdate: (userId: number, update: null | UserNetworkingClientUpdate) => void;
  clientProfileUpdated: (
    id: number,
    username: string,
    characterDescription: CharacterDescription,
    colors: Array<[number, number, number]>,
  ) => void;
  onServerError: (error: { message: string; errorType: string }) => void;
  onServerBroadcast?: (broadcast: { broadcastType: string; payload: any }) => void;
  onCustomMessage?: (customType: number, contents: string) => void;
};

export class UserNetworkingClient {
  private deltaNetClient: DeltaNetClientWebsocket;
  private deltaNetState: DeltaNetClientState;
  private myUserId: number | null = null;
  private myUserIndex: number | null = null;
  private stableIdToUserId: Map<number, number> = new Map();
  private userProfiles: Map<
    number,
    {
      username: string;
      characterDescription: CharacterDescription;
      colors: Array<[number, number, number]>;
    }
  > = new Map();
  private isAuthenticated = false;
  private hasReceivedInitialCheckout = false;
  private pendingUpdate: UserNetworkingClientUpdate | null = null;

  constructor(private config: UserNetworkingClientConfig) {
=======
  onServerError: (error: { message: string; errorType: string; }) => void;
  onServerBroadcast?: (broadcast: { broadcastType: string; payload: any; }) => void;
  onCustomMessage?: (customType: number, contents: string) => void;

  onUpdate(update: NetworkUpdate): void;
};

export type AddedUser = {
  userState: UserData;
  components: UserNetworkingClientUpdate;
};

export type UpdatedUser = {
  userState?: Partial<UserData>;
  components: UserNetworkingClientUpdate;
};

export type NetworkUpdate = {
  removedUserIds: Set<number>;
  addedUserIds: Map<number, AddedUser>;
  updatedUsers: Map<number, UpdatedUser>;
};

export class UserNetworkingClient {
  private deltaNetClient: DeltaNetClientWebsocket;
  private deltaNetState: DeltaNetClientState;

  private userId: number | null = null;
  private userIndex: number | null = null;
  private userState: UserData = {
    username: null,
    characterDescription: null,
    colors: null,
  };

  private stableIdToUserId: Map<number, number> = new Map();
  private userProfiles: Map<
    number,
    UserData
  > = new Map();
  private isAuthenticated = false;
  private pendingUpdate: UserNetworkingClientUpdate;

  constructor(private config: UserNetworkingClientConfig, initialUserState?: UserData, initialUpdate?: UserNetworkingClientUpdate) {
    this.pendingUpdate = initialUpdate ?? {
      position: { x: 0, y: 0, z: 0 },
      rotation: { quaternionY: 0, quaternionW: 1 },
      state: 0,
    };
    this.userState = initialUserState ?? {
      username: null,
      characterDescription: null,
      colors: null,
    };
>>>>>>> 60af4df9
    this.deltaNetState = new DeltaNetClientState();

    // Create deltanet client
    this.deltaNetClient = new DeltaNetClientWebsocket(
      config.url,
      (url: string) => {
        const ws = config.websocketFactory(url);
        return ws;
      },
      config.sessionToken,
      {
        ignoreData: false,
        onInitialCheckout: (initialCheckout: DeltaNetClientWebsocketInitialCheckout) => {
<<<<<<< HEAD
          const { stateUpdates, removedStableIds } =
            this.deltaNetState.handleInitialCheckout(initialCheckout);

          // Process initial profiles for all users
          this.processInitialProfiles();

          // Process any state updates (though these should just be setting up the initial profiles)
          this.processStateUpdates(stateUpdates);

          // Handle removed users (shouldn't happen during initial checkout, but for consistency)
          this.processRemovedUsers(removedStableIds);

          // Mark that we've received the initial world state
          this.hasReceivedInitialCheckout = true;

          // Now that we have the user IDs, resolve our stable user ID from the userIndex
          if (this.myUserIndex !== null) {
            const userIds = this.deltaNetState.getStableIds();
            if (this.myUserIndex < userIds.length) {
              const stableId = userIds[this.myUserIndex];
=======
          const { addedStableIds } =
            this.deltaNetState.handleInitialCheckout(initialCheckout);

          // Process any state updates
          const networkUpdate = this.processNetworkUpdate([], addedStableIds, []);
          this.config.onUpdate(networkUpdate);

          // Now that we have the user IDs, resolve our stable user ID from the userIndex
          if (this.userIndex !== null) {
            const userIds = this.deltaNetState.getStableIds();
            if (this.userIndex < userIds.length) {
              const stableId = userIds[this.userIndex];
>>>>>>> 60af4df9
              const userId = this.stableIdToUserId.get(stableId);
              if (!userId) {
                throw new Error(`No userId found for stableId ${stableId}`);
              }
<<<<<<< HEAD
              this.myUserId = userId;
              console.log(
                `Resolved userIndex ${this.myUserIndex} to stable userId: ${this.myUserId}`,
              );
            } else {
              console.error(
                `Invalid userIndex ${this.myUserIndex}, userIds length: ${userIds.length}`,
              );
            }
          }

          // Check if we're now fully ready (both authenticated and have world state)
          this.checkIfFullyReady();
        },
        onTick: (tick: DeltaNetClientWebsocketTick) => {
          const { stateUpdates, removedStableIds } = this.deltaNetState.handleTick(tick);

          // Process state updates
          this.processStateUpdates(stateUpdates);

          // Handle removed users
          this.processRemovedUsers(removedStableIds);

          // Process component updates for all users (not just those with state updates)
          this.processComponentUpdates();
        },
        onUserIndex: (userIndex: DeltaNetClientWebsocketUserIndex) => {
          // Store the userIndex and set it on deltanet state
          this.myUserIndex = userIndex.userIndex;
=======
              this.userId = userId;
              this.isAuthenticated = true;
              this.config.assignedIdentity(this.userId);
              console.log(
                `Resolved userIndex ${this.userIndex} to stable userId: ${this.userId}`,
              );
            } else {
              console.error(
                `Invalid userIndex ${this.userIndex}, userIds length: ${userIds.length}`,
              );
            }
          }
        },
        onTick: (tick: DeltaNetClientWebsocketTick) => {
          const { stateUpdates, removedStableIds, addedStableIds } = this.deltaNetState.handleTick(tick);
          // Process state updates
          const networkUpdate = this.processNetworkUpdate(removedStableIds, addedStableIds, stateUpdates);
          this.config.onUpdate(networkUpdate);
        },
        onUserIndex: (userIndex: DeltaNetClientWebsocketUserIndex) => {
          // Store the userIndex and set it on deltanet state
          this.userIndex = userIndex.userIndex;
>>>>>>> 60af4df9
          this.deltaNetState.setLocalIndex(userIndex.userIndex);

          console.log(
            `Received userIndex: ${userIndex.userIndex}, waiting for initial checkout to resolve stable userId...`,
          );
<<<<<<< HEAD

          // Don't resolve to stable user ID yet - wait for initial checkout
          this.checkIfFullyReady();
=======
>>>>>>> 60af4df9
        },
        onError: (errorType: string, errorMessage: string, retryable: boolean) => {
          console.error(
            "DeltaNet error:",
            errorType,
            "errorMessage:",
            errorMessage,
            "retryable:",
            retryable,
          );
          this.config.onServerError({
            message: errorMessage,
            errorType: errorType,
          });
        },
        onWarning: (warning: string) => {
          console.warn("DeltaNet warning:", warning);
        },
        onServerCustom: (customType: number, contents: string) => {
          // Handle server custom messages
          this.config.onCustomMessage?.(customType, contents);
        },
      },
      undefined, // timeCallback is optional
      (status: DeltaNetClientWebsocketStatus) => {
        // Map deltanet status to websocket status
        let mappedStatus: WebsocketStatus;
        switch (status) {
          case DeltaNetClientWebsocketStatus.Connected:
<<<<<<< HEAD
          case DeltaNetClientWebsocketStatus.ConnectionOpen:
            mappedStatus = WebsocketStatus.Connected;

            // Send initial authentication data immediately upon connection
            this.sendInitialAuthentication();
            break;
          case DeltaNetClientWebsocketStatus.Disconnected:
            mappedStatus = WebsocketStatus.Disconnected;
            this.isAuthenticated = false;
            this.hasReceivedInitialCheckout = false;
            this.myUserId = null;
            this.myUserIndex = null;
            break;
          case DeltaNetClientWebsocketStatus.Reconnecting:
            mappedStatus = WebsocketStatus.Reconnecting;
=======
            mappedStatus = WebsocketStatus.Connected;
            break;
          case DeltaNetClientWebsocketStatus.ConnectionOpen:
            this.sendInitialAuthentication();
            mappedStatus = WebsocketStatus.Connected;
            // Send initial authentication data immediately upon connection
            break;
          case DeltaNetClientWebsocketStatus.Disconnected:
            mappedStatus = WebsocketStatus.Disconnected;
            this.reset();
            break;
          case DeltaNetClientWebsocketStatus.Reconnecting:
            mappedStatus = WebsocketStatus.Reconnecting;
            this.reset();
>>>>>>> 60af4df9
            break;
          default:
            mappedStatus = WebsocketStatus.Disconnected;
        }
        this.config.statusUpdateCallback(mappedStatus);
      },
<<<<<<< HEAD
    );
  }

  private checkIfFullyReady(): void {
    // We're fully ready when we have userIndex, initial checkout, and resolved stable user ID
    if (
      this.myUserIndex !== null &&
      this.hasReceivedInitialCheckout &&
      this.myUserId !== null &&
      !this.isAuthenticated
    ) {
      console.log(
        `Client fully ready - userIndex: ${this.myUserIndex}, stable userId: ${this.myUserId}, initial checkout received`,
      );

      this.isAuthenticated = true;
      this.config.assignedIdentity(this.myUserId);

      // If there was a pending update, send it now
      if (this.pendingUpdate) {
        this.sendUpdate(this.pendingUpdate);
        this.pendingUpdate = null;
      }
    }
  }

  private sendInitialAuthentication(): void {
    // Send initial components and states to become "ready"
    // Start with default position and state
    const initialUpdate: UserNetworkingClientUpdate = {
      id: 0, // Will be set by server when we get userIndex
      position: { x: 0, y: 0, z: 0 },
      rotation: { quaternionY: 0, quaternionW: 1 },
      state: 0,
    };

    // Convert to deltanet components
    const components = DeltaNetComponentMapping.toComponents(initialUpdate);

    // Create initial states for user data (no session token needed here)
    // Add empty username and character description for now
    const states = DeltaNetComponentMapping.toStates();

    // Send to deltanet - this makes the client "ready" and triggers authentication
    // The session token is now passed via the deltanet token field
    this.deltaNetClient.setUserComponents(components, states);
  }

  private processInitialProfiles(): void {
    // Process initial profiles for all users
    for (const [stableUserId, userInfo] of this.deltaNetState.byStableId) {
      if (userInfo.states.size > 0) {
        const nonNullStates = new Map<number, Uint8Array>();
        for (const [stateId, stateValue] of userInfo.states) {
          nonNullStates.set(stateId, stateValue);
        }

        if (nonNullStates.size > 0) {
          const { username, characterDescription, colors } =
            DeltaNetComponentMapping.fromStates(nonNullStates);

          this.userProfiles.set(stableUserId, {
            username: username ?? "",
            characterDescription: characterDescription ?? { meshFileUrl: "" },
            colors: colors ?? [],
          });
          this.config.clientProfileUpdated(
            stableUserId,
            username ?? "",
            characterDescription ?? { meshFileUrl: "" },
            colors ?? [],
          );
        }
      }
    }
    console.log(`Loaded ${this.userProfiles.size} initial user profiles`);
  }

  private processComponentUpdates(): void {
    // Process component updates for all users
    for (const [stableUserId, userInfo] of this.deltaNetState.byStableId) {
      if (userInfo.components.size > 0) {
        const clientUpdate = DeltaNetComponentMapping.fromComponents(
          userInfo.components,
          stableUserId,
        );
        const userId = this.stableIdToUserId.get(stableUserId);
        if (!userId) {
          throw new Error(`No userId found for stableUserId ${stableUserId}`);
        }
        this.config.clientUpdate(userId, clientUpdate);
      }
    }
  }

  private processStateUpdates(
    stateUpdates: Array<{ stableId: number; stateId: number; state: Uint8Array | null }>,
  ): void {
    const processedUsers = new Set<number>();
=======

    );
  }

  private reset(): void {
    this.deltaNetState.reset();
    this.userProfiles.clear();
    this.stableIdToUserId.clear();
    this.isAuthenticated = false;
    this.userId = null;
    this.userIndex = null;
  }

  private sendInitialAuthentication(): void {
    // Send initial components and states to become "ready"
    const components = DeltaNetComponentMapping.toComponents(this.pendingUpdate);

    // Create initial states for user data
    const states = DeltaNetComponentMapping.toStates(this.userState);

    // Send to deltanet - this makes the client "ready" and triggers authentication
    this.deltaNetClient.setUserComponents(components, states);
  }

  private processNetworkUpdate(
    removedStableIds: number[],
    addedStableIdsArray: number[],
    stateUpdates: Array<{ stableId: number; stateId: number; state: Uint8Array; }>,
  ): NetworkUpdate {
    const addedUserIds = new Map<number, AddedUser>();
    const removedUserIds = new Set<number>();

    for (const stableId of removedStableIds) {
      const userId = this.stableIdToUserId.get(stableId);
      if (userId) {
        removedUserIds.add(userId);

        // Remove from user profiles
        this.userProfiles.delete(userId);

        // Remove from stableIdToUserId
        this.stableIdToUserId.delete(stableId);
      } else {
        throw new Error(`No userId found for stableId ${stableId}`);
      }
    }

    for (const stableId of addedStableIdsArray) {
      const stableUserData = this.deltaNetState.byStableId.get(stableId);
      if (!stableUserData) {
        throw new Error(`No stableUserData found for stableId ${stableId}`);
      }
      const userIdState = stableUserData.states.get(STATE_INTERNAL_CONNECTION_ID);
      if (!userIdState) {
        throw new Error(`No userIdState found for stableId ${stableId}`);
      }
      const userId = DeltaNetComponentMapping.userIdFromBytes(userIdState);
      if (!userId) {
        throw new Error(`Failed to extract userId from bytes for stableId ${stableId}`);
      }
      this.stableIdToUserId.set(stableId, userId);
      const newProfile = DeltaNetComponentMapping.fromStates(stableUserData.states);
      this.userProfiles.set(userId, newProfile);
      const clientUpdate = DeltaNetComponentMapping.fromComponents(stableUserData.components);
      addedUserIds.set(userId, {
        userState: newProfile,
        components: clientUpdate,
      });
    }

    const updatedUsers = new Map<number, UpdatedUser>();

    for (const [stableUserId, userInfo] of this.deltaNetState.byStableId) {
      const userId = this.stableIdToUserId.get(stableUserId);
      if (!userId) {
        throw new Error(`No userId found for stableUserId ${stableUserId}`);
      }
      if (!addedUserIds.has(userId)) {
        if (userInfo.components.size > 0) {
          const clientUpdate = DeltaNetComponentMapping.fromComponents(
            userInfo.components,
          );
          updatedUsers.set(userId, {
            components: clientUpdate,
          });
        }
      }
    }
>>>>>>> 60af4df9

    for (const update of stateUpdates) {
      // update.stableId is actually a stable user ID maintained by deltanet, not an index
      const stableUserId = update.stableId;

<<<<<<< HEAD
      if (!processedUsers.has(stableUserId)) {
        processedUsers.add(stableUserId);

        const userInfo = this.deltaNetState.byStableId.get(stableUserId);
        if (userInfo) {
          // Extract username and character description from states
          if (userInfo.states.size > 0) {
            const { userId, username, characterDescription, colors } =
              DeltaNetComponentMapping.fromStates(userInfo.states);

            if (userId === null) {
              console.warn(`User ID is null for stableUserId ${stableUserId}, skipping update`);
              continue;
            }

            // Check if this is actually a profile change
            const existingProfile = this.userProfiles.get(userId);
            const profileChanged =
              !existingProfile ||
              existingProfile.username !== username ||
              JSON.stringify(existingProfile.characterDescription) !==
                JSON.stringify(characterDescription) ||
              JSON.stringify(existingProfile.colors) !== JSON.stringify(colors);

            if (profileChanged) {
              this.stableIdToUserId.set(stableUserId, userId);
              this.userProfiles.set(userId, {
                username: username ?? "",
                characterDescription: characterDescription ?? { meshFileUrl: "" },
                colors: colors ?? [],
              });
              this.config.clientProfileUpdated(
                userId,
                username ?? "",
                characterDescription ?? { meshFileUrl: "" },
                colors ?? [],
              );
            }
          }
        } else {
          console.log(`No user info found for user ${stableUserId}`);
        }
=======
      const userId = this.stableIdToUserId.get(stableUserId);
      if (!userId) {
        throw new Error(`No userId found for stableUserId ${stableUserId}`);
      }

      if (addedUserIds.has(userId)) {
        continue;
      }

      const profile = this.userProfiles.get(userId);
      if (!profile) {
        console.warn(`No profile found for user ${userId}, skipping update`);
        continue;
      }
      let existingUpdate = updatedUsers.get(userId)!;
      let existingUserStateUpdate: Partial<UserData> | undefined = existingUpdate.userState;
      if (!existingUserStateUpdate) {
        existingUserStateUpdate = {};
        existingUpdate.userState = existingUserStateUpdate;
      }

      switch (update.stateId) {
        case STATE_INTERNAL_CONNECTION_ID:
          console.error("STATE_INTERNAL_CONNECTION_ID is not expected to change in state updates");
          break;
        case STATE_USERNAME:
          const username = DeltaNetComponentMapping.usernameFromBytes(update.state);
          if (username) {
            profile.username = username;
            existingUserStateUpdate.username = username;
          }
          break;
        case STATE_CHARACTER_DESCRIPTION:
          const characterDescription = DeltaNetComponentMapping.characterDescriptionFromBytes(update.state);
          profile.characterDescription = characterDescription;
          existingUserStateUpdate.characterDescription = characterDescription;
          break;
        case STATE_COLORS:
          const colors = DeltaNetComponentMapping.decodeColors(update.state);
          profile.colors = colors;
          existingUserStateUpdate.colors = colors;
          break;
        default:
          console.warn(`Unknown state ID: ${update.stateId}`);
>>>>>>> 60af4df9
      }
    }

    return {
      removedUserIds,
      addedUserIds,
      updatedUsers,
    };
  }

  public sendUpdate(update: UserNetworkingClientUpdate): void {
    if (!this.isAuthenticated || this.userId === null) {
      // Store the update to send after authentication
      this.pendingUpdate = update;
      return;
    }

    // Convert to deltanet components and send
    const components = DeltaNetComponentMapping.toComponents(update);
    this.deltaNetClient.setUserComponents(components, new Map());
  }

  public sendCustomMessage(customType: number, contents: string): void {
    if (!this.isAuthenticated || this.userId === null) {
      console.warn("Cannot send custom message before authentication");
      return;
    }

    this.deltaNetClient.sendCustomMessage(customType, contents);
  }

  public updateUsername(username: string): void {
    if (!this.isAuthenticated || this.userId === null) {
      return;
    }

    // Update local state
    this.userState.username = username;

    // Send state update
    const states = DeltaNetComponentMapping.toUsernameState(username);
    this.deltaNetClient.setUserComponents(new Map(), states);
  }

  public updateCharacterDescription(characterDescription: CharacterDescription): void {
    if (!this.isAuthenticated || this.userId === null) {
      return;
    }

    // Update local state
    this.userState.characterDescription = characterDescription;

    // Send state update
    const states = DeltaNetComponentMapping.toCharacterDescriptionState(characterDescription);
    this.deltaNetClient.setUserComponents(new Map(), states);
  }

  public updateColors(colors: Array<[number, number, number]>): void {
    if (!this.isAuthenticated || this.userId === null) {
      return;
    }

    // Update local state
    this.userState.colors = colors;

    // Send state update
    const states = DeltaNetComponentMapping.toColorsState(colors);
    this.deltaNetClient.setUserComponents(new Map(), states);
  }

  public stop(): void {
    this.deltaNetClient.stop();
    this.reset();
  }

  private processRemovedUsers(removedStableIds: number[]): void {
    // Handle removed users by notifying the client with null updates
    for (const stableId of removedStableIds) {
      const userId = this.stableIdToUserId.get(stableId);
      if (userId) {
        console.log(`User ${userId} disconnected, removing from client`);

        // Remove from user profiles
        this.userProfiles.delete(userId);

        // Notify the client about the disconnection
        this.config.clientUpdate(userId, null);

        // Remove from stableIdToUserId
        this.stableIdToUserId.delete(stableId);
      }
    }
  }

  public sendUpdate(update: UserNetworkingClientUpdate): void {
    if (!this.isAuthenticated || this.myUserId === null) {
      // Store the update to send after authentication
      this.pendingUpdate = update;
      return;
    }

    // Convert to deltanet components and send
    const components = DeltaNetComponentMapping.toComponents(update);
    this.deltaNetClient.setUserComponents(components, new Map());
  }

  public sendCustomMessage(customType: number, contents: string): void {
    if (!this.isAuthenticated || this.myUserId === null) {
      console.warn("Cannot send custom message before authentication");
      return;
    }

    this.deltaNetClient.sendCustomMessage(customType, contents);
  }

  public updateUserProfile(
    username?: string,
    characterDescription?: CharacterDescription,
    colors?: Array<[number, number, number]>,
  ): void {
    if (!this.isAuthenticated || this.myUserId === null) {
      return;
    }

    // Update user profile by sending new states
    const states = DeltaNetComponentMapping.toStates(username, characterDescription, colors);
    const components = this.pendingUpdate
      ? DeltaNetComponentMapping.toComponents(this.pendingUpdate)
      : new Map();

    this.deltaNetClient.setUserComponents(components, states);
  }

  public stop(): void {
    // Clean up deltanet client
    // Note: DeltaNetClientWebsocket doesn't have a public stop method,
    // but closing will be handled by the underlying websocket
  }
}<|MERGE_RESOLUTION|>--- conflicted
+++ resolved
@@ -7,16 +7,10 @@
   DeltaNetClientWebsocketUserIndex,
 } from "@deltanet/delta-net-web";
 
-<<<<<<< HEAD
-import { DeltaNetComponentMapping } from "./DeltaNetComponentMapping";
-import { UserNetworkingClientUpdate, WebsocketFactory, WebsocketStatus } from "./types";
-import { CharacterDescription } from "./UserNetworkingMessages";
-=======
 import { DeltaNetComponentMapping, STATE_CHARACTER_DESCRIPTION, STATE_COLORS, STATE_INTERNAL_CONNECTION_ID, STATE_USERNAME } from "./DeltaNetComponentMapping";
 import { UserNetworkingClientUpdate, WebsocketFactory, WebsocketStatus } from "./types";
 import { CharacterDescription } from "./UserNetworkingMessages";
 import { UserData } from "./UserData";
->>>>>>> 60af4df9
 
 export type UserNetworkingClientConfig = {
   url: string;
@@ -24,39 +18,6 @@
   websocketFactory: WebsocketFactory;
   statusUpdateCallback: (status: WebsocketStatus) => void;
   assignedIdentity: (clientId: number) => void;
-<<<<<<< HEAD
-  clientUpdate: (userId: number, update: null | UserNetworkingClientUpdate) => void;
-  clientProfileUpdated: (
-    id: number,
-    username: string,
-    characterDescription: CharacterDescription,
-    colors: Array<[number, number, number]>,
-  ) => void;
-  onServerError: (error: { message: string; errorType: string }) => void;
-  onServerBroadcast?: (broadcast: { broadcastType: string; payload: any }) => void;
-  onCustomMessage?: (customType: number, contents: string) => void;
-};
-
-export class UserNetworkingClient {
-  private deltaNetClient: DeltaNetClientWebsocket;
-  private deltaNetState: DeltaNetClientState;
-  private myUserId: number | null = null;
-  private myUserIndex: number | null = null;
-  private stableIdToUserId: Map<number, number> = new Map();
-  private userProfiles: Map<
-    number,
-    {
-      username: string;
-      characterDescription: CharacterDescription;
-      colors: Array<[number, number, number]>;
-    }
-  > = new Map();
-  private isAuthenticated = false;
-  private hasReceivedInitialCheckout = false;
-  private pendingUpdate: UserNetworkingClientUpdate | null = null;
-
-  constructor(private config: UserNetworkingClientConfig) {
-=======
   onServerError: (error: { message: string; errorType: string; }) => void;
   onServerBroadcast?: (broadcast: { broadcastType: string; payload: any; }) => void;
   onCustomMessage?: (customType: number, contents: string) => void;
@@ -111,7 +72,6 @@
       characterDescription: null,
       colors: null,
     };
->>>>>>> 60af4df9
     this.deltaNetState = new DeltaNetClientState();
 
     // Create deltanet client
@@ -125,28 +85,6 @@
       {
         ignoreData: false,
         onInitialCheckout: (initialCheckout: DeltaNetClientWebsocketInitialCheckout) => {
-<<<<<<< HEAD
-          const { stateUpdates, removedStableIds } =
-            this.deltaNetState.handleInitialCheckout(initialCheckout);
-
-          // Process initial profiles for all users
-          this.processInitialProfiles();
-
-          // Process any state updates (though these should just be setting up the initial profiles)
-          this.processStateUpdates(stateUpdates);
-
-          // Handle removed users (shouldn't happen during initial checkout, but for consistency)
-          this.processRemovedUsers(removedStableIds);
-
-          // Mark that we've received the initial world state
-          this.hasReceivedInitialCheckout = true;
-
-          // Now that we have the user IDs, resolve our stable user ID from the userIndex
-          if (this.myUserIndex !== null) {
-            const userIds = this.deltaNetState.getStableIds();
-            if (this.myUserIndex < userIds.length) {
-              const stableId = userIds[this.myUserIndex];
-=======
           const { addedStableIds } =
             this.deltaNetState.handleInitialCheckout(initialCheckout);
 
@@ -159,42 +97,10 @@
             const userIds = this.deltaNetState.getStableIds();
             if (this.userIndex < userIds.length) {
               const stableId = userIds[this.userIndex];
->>>>>>> 60af4df9
               const userId = this.stableIdToUserId.get(stableId);
               if (!userId) {
                 throw new Error(`No userId found for stableId ${stableId}`);
               }
-<<<<<<< HEAD
-              this.myUserId = userId;
-              console.log(
-                `Resolved userIndex ${this.myUserIndex} to stable userId: ${this.myUserId}`,
-              );
-            } else {
-              console.error(
-                `Invalid userIndex ${this.myUserIndex}, userIds length: ${userIds.length}`,
-              );
-            }
-          }
-
-          // Check if we're now fully ready (both authenticated and have world state)
-          this.checkIfFullyReady();
-        },
-        onTick: (tick: DeltaNetClientWebsocketTick) => {
-          const { stateUpdates, removedStableIds } = this.deltaNetState.handleTick(tick);
-
-          // Process state updates
-          this.processStateUpdates(stateUpdates);
-
-          // Handle removed users
-          this.processRemovedUsers(removedStableIds);
-
-          // Process component updates for all users (not just those with state updates)
-          this.processComponentUpdates();
-        },
-        onUserIndex: (userIndex: DeltaNetClientWebsocketUserIndex) => {
-          // Store the userIndex and set it on deltanet state
-          this.myUserIndex = userIndex.userIndex;
-=======
               this.userId = userId;
               this.isAuthenticated = true;
               this.config.assignedIdentity(this.userId);
@@ -217,18 +123,11 @@
         onUserIndex: (userIndex: DeltaNetClientWebsocketUserIndex) => {
           // Store the userIndex and set it on deltanet state
           this.userIndex = userIndex.userIndex;
->>>>>>> 60af4df9
           this.deltaNetState.setLocalIndex(userIndex.userIndex);
 
           console.log(
             `Received userIndex: ${userIndex.userIndex}, waiting for initial checkout to resolve stable userId...`,
           );
-<<<<<<< HEAD
-
-          // Don't resolve to stable user ID yet - wait for initial checkout
-          this.checkIfFullyReady();
-=======
->>>>>>> 60af4df9
         },
         onError: (errorType: string, errorMessage: string, retryable: boolean) => {
           console.error(
@@ -258,23 +157,6 @@
         let mappedStatus: WebsocketStatus;
         switch (status) {
           case DeltaNetClientWebsocketStatus.Connected:
-<<<<<<< HEAD
-          case DeltaNetClientWebsocketStatus.ConnectionOpen:
-            mappedStatus = WebsocketStatus.Connected;
-
-            // Send initial authentication data immediately upon connection
-            this.sendInitialAuthentication();
-            break;
-          case DeltaNetClientWebsocketStatus.Disconnected:
-            mappedStatus = WebsocketStatus.Disconnected;
-            this.isAuthenticated = false;
-            this.hasReceivedInitialCheckout = false;
-            this.myUserId = null;
-            this.myUserIndex = null;
-            break;
-          case DeltaNetClientWebsocketStatus.Reconnecting:
-            mappedStatus = WebsocketStatus.Reconnecting;
-=======
             mappedStatus = WebsocketStatus.Connected;
             break;
           case DeltaNetClientWebsocketStatus.ConnectionOpen:
@@ -289,114 +171,12 @@
           case DeltaNetClientWebsocketStatus.Reconnecting:
             mappedStatus = WebsocketStatus.Reconnecting;
             this.reset();
->>>>>>> 60af4df9
             break;
           default:
             mappedStatus = WebsocketStatus.Disconnected;
         }
         this.config.statusUpdateCallback(mappedStatus);
       },
-<<<<<<< HEAD
-    );
-  }
-
-  private checkIfFullyReady(): void {
-    // We're fully ready when we have userIndex, initial checkout, and resolved stable user ID
-    if (
-      this.myUserIndex !== null &&
-      this.hasReceivedInitialCheckout &&
-      this.myUserId !== null &&
-      !this.isAuthenticated
-    ) {
-      console.log(
-        `Client fully ready - userIndex: ${this.myUserIndex}, stable userId: ${this.myUserId}, initial checkout received`,
-      );
-
-      this.isAuthenticated = true;
-      this.config.assignedIdentity(this.myUserId);
-
-      // If there was a pending update, send it now
-      if (this.pendingUpdate) {
-        this.sendUpdate(this.pendingUpdate);
-        this.pendingUpdate = null;
-      }
-    }
-  }
-
-  private sendInitialAuthentication(): void {
-    // Send initial components and states to become "ready"
-    // Start with default position and state
-    const initialUpdate: UserNetworkingClientUpdate = {
-      id: 0, // Will be set by server when we get userIndex
-      position: { x: 0, y: 0, z: 0 },
-      rotation: { quaternionY: 0, quaternionW: 1 },
-      state: 0,
-    };
-
-    // Convert to deltanet components
-    const components = DeltaNetComponentMapping.toComponents(initialUpdate);
-
-    // Create initial states for user data (no session token needed here)
-    // Add empty username and character description for now
-    const states = DeltaNetComponentMapping.toStates();
-
-    // Send to deltanet - this makes the client "ready" and triggers authentication
-    // The session token is now passed via the deltanet token field
-    this.deltaNetClient.setUserComponents(components, states);
-  }
-
-  private processInitialProfiles(): void {
-    // Process initial profiles for all users
-    for (const [stableUserId, userInfo] of this.deltaNetState.byStableId) {
-      if (userInfo.states.size > 0) {
-        const nonNullStates = new Map<number, Uint8Array>();
-        for (const [stateId, stateValue] of userInfo.states) {
-          nonNullStates.set(stateId, stateValue);
-        }
-
-        if (nonNullStates.size > 0) {
-          const { username, characterDescription, colors } =
-            DeltaNetComponentMapping.fromStates(nonNullStates);
-
-          this.userProfiles.set(stableUserId, {
-            username: username ?? "",
-            characterDescription: characterDescription ?? { meshFileUrl: "" },
-            colors: colors ?? [],
-          });
-          this.config.clientProfileUpdated(
-            stableUserId,
-            username ?? "",
-            characterDescription ?? { meshFileUrl: "" },
-            colors ?? [],
-          );
-        }
-      }
-    }
-    console.log(`Loaded ${this.userProfiles.size} initial user profiles`);
-  }
-
-  private processComponentUpdates(): void {
-    // Process component updates for all users
-    for (const [stableUserId, userInfo] of this.deltaNetState.byStableId) {
-      if (userInfo.components.size > 0) {
-        const clientUpdate = DeltaNetComponentMapping.fromComponents(
-          userInfo.components,
-          stableUserId,
-        );
-        const userId = this.stableIdToUserId.get(stableUserId);
-        if (!userId) {
-          throw new Error(`No userId found for stableUserId ${stableUserId}`);
-        }
-        this.config.clientUpdate(userId, clientUpdate);
-      }
-    }
-  }
-
-  private processStateUpdates(
-    stateUpdates: Array<{ stableId: number; stateId: number; state: Uint8Array | null }>,
-  ): void {
-    const processedUsers = new Set<number>();
-=======
 
     );
   }
@@ -485,56 +265,11 @@
         }
       }
     }
->>>>>>> 60af4df9
 
     for (const update of stateUpdates) {
       // update.stableId is actually a stable user ID maintained by deltanet, not an index
       const stableUserId = update.stableId;
 
-<<<<<<< HEAD
-      if (!processedUsers.has(stableUserId)) {
-        processedUsers.add(stableUserId);
-
-        const userInfo = this.deltaNetState.byStableId.get(stableUserId);
-        if (userInfo) {
-          // Extract username and character description from states
-          if (userInfo.states.size > 0) {
-            const { userId, username, characterDescription, colors } =
-              DeltaNetComponentMapping.fromStates(userInfo.states);
-
-            if (userId === null) {
-              console.warn(`User ID is null for stableUserId ${stableUserId}, skipping update`);
-              continue;
-            }
-
-            // Check if this is actually a profile change
-            const existingProfile = this.userProfiles.get(userId);
-            const profileChanged =
-              !existingProfile ||
-              existingProfile.username !== username ||
-              JSON.stringify(existingProfile.characterDescription) !==
-                JSON.stringify(characterDescription) ||
-              JSON.stringify(existingProfile.colors) !== JSON.stringify(colors);
-
-            if (profileChanged) {
-              this.stableIdToUserId.set(stableUserId, userId);
-              this.userProfiles.set(userId, {
-                username: username ?? "",
-                characterDescription: characterDescription ?? { meshFileUrl: "" },
-                colors: colors ?? [],
-              });
-              this.config.clientProfileUpdated(
-                userId,
-                username ?? "",
-                characterDescription ?? { meshFileUrl: "" },
-                colors ?? [],
-              );
-            }
-          }
-        } else {
-          console.log(`No user info found for user ${stableUserId}`);
-        }
-=======
       const userId = this.stableIdToUserId.get(stableUserId);
       if (!userId) {
         throw new Error(`No userId found for stableUserId ${stableUserId}`);
@@ -579,7 +314,6 @@
           break;
         default:
           console.warn(`Unknown state ID: ${update.stateId}`);
->>>>>>> 60af4df9
       }
     }
 
@@ -654,68 +388,4 @@
     this.deltaNetClient.stop();
     this.reset();
   }
-
-  private processRemovedUsers(removedStableIds: number[]): void {
-    // Handle removed users by notifying the client with null updates
-    for (const stableId of removedStableIds) {
-      const userId = this.stableIdToUserId.get(stableId);
-      if (userId) {
-        console.log(`User ${userId} disconnected, removing from client`);
-
-        // Remove from user profiles
-        this.userProfiles.delete(userId);
-
-        // Notify the client about the disconnection
-        this.config.clientUpdate(userId, null);
-
-        // Remove from stableIdToUserId
-        this.stableIdToUserId.delete(stableId);
-      }
-    }
-  }
-
-  public sendUpdate(update: UserNetworkingClientUpdate): void {
-    if (!this.isAuthenticated || this.myUserId === null) {
-      // Store the update to send after authentication
-      this.pendingUpdate = update;
-      return;
-    }
-
-    // Convert to deltanet components and send
-    const components = DeltaNetComponentMapping.toComponents(update);
-    this.deltaNetClient.setUserComponents(components, new Map());
-  }
-
-  public sendCustomMessage(customType: number, contents: string): void {
-    if (!this.isAuthenticated || this.myUserId === null) {
-      console.warn("Cannot send custom message before authentication");
-      return;
-    }
-
-    this.deltaNetClient.sendCustomMessage(customType, contents);
-  }
-
-  public updateUserProfile(
-    username?: string,
-    characterDescription?: CharacterDescription,
-    colors?: Array<[number, number, number]>,
-  ): void {
-    if (!this.isAuthenticated || this.myUserId === null) {
-      return;
-    }
-
-    // Update user profile by sending new states
-    const states = DeltaNetComponentMapping.toStates(username, characterDescription, colors);
-    const components = this.pendingUpdate
-      ? DeltaNetComponentMapping.toComponents(this.pendingUpdate)
-      : new Map();
-
-    this.deltaNetClient.setUserComponents(components, states);
-  }
-
-  public stop(): void {
-    // Clean up deltanet client
-    // Note: DeltaNetClientWebsocket doesn't have a public stop method,
-    // but closing will be handled by the underlying websocket
-  }
 }