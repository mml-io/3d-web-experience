--- conflicted
+++ resolved
@@ -14,11 +14,7 @@
   };
   plugins: Array<esbuild.Plugin>;
   loader: { [key: string]: esbuild.Loader };
-<<<<<<< HEAD
-  platformOverride?: esbuild.Platform;
-=======
   platformOverride: esbuild.Platform;
->>>>>>> 60af4df9
 };
 
 export function handleLibraryBuild(optionsArg?: Partial<LibraryBuildOptions>) {
