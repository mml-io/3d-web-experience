--- conflicted
+++ resolved
@@ -22,11 +22,6 @@
     "three": "0.163.0"
   },
   "devDependencies": {
-<<<<<<< HEAD
-    "esbuild-plugin-copy": "2.1.1",
-    "@types/node": "^22.13.1",
-=======
->>>>>>> 60af4df9
     "@types/react": "^19.0.8",
     "@types/react-dom": "^19.0.3",
     "@types/three": "0.163.0",
