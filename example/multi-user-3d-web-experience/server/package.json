{
  "name": "@example/multi-user-3d-web-experience-server",
  "private": true,
  "version": "0.16.0",
  "engines": {
    "node": "20.x"
  },
  "main": "./src/index.js",
  "type": "module",
  "scripts": {
    "build": "rimraf ./build && tsx ./build.ts --build",
    "iterate": "tsx ./build.ts --watch",
    "iterate:start": "node ./build/index.js",
    "start": "NODE_ENV=production node build/index.js",
    "type-check": "tsc --noEmit",
    "lint": "eslint \"./{src,test}/**/*.{js,jsx,ts,tsx}\" --max-warnings 0",
    "lint-fix": "eslint \"./{src,test}/**/*.{js,jsx,ts,tsx}\" --fix"
  },
  "dependencies": {
    "@dolbyio/dolbyio-rest-apis-client": "4.1.0",
    "@example/multi-user-3d-web-experience-client": "^0.16.0",
    "@mml-io/3d-web-experience-server": "^0.16.0",
    "@mml-io/3d-web-text-chat": "^0.16.0",
    "@mml-io/3d-web-user-networking": "^0.16.0",
    "chokidar": "^3.6.0",
<<<<<<< HEAD
    "cors": "^2.8.5",
    "dotenv": "^16.4.5",
    "express": "4.19.2",
    "express-ws": "5.0.2",
    "http-proxy": "^1.18.1",
    "livekit-server-sdk": "^2.2.0",
=======
    "express": "4.19.2",
    "express-ws": "5.0.2",
>>>>>>> f169fed2
    "networked-dom-server": "0.14.0",
    "ws": "8.16.0"
  },
  "devDependencies": {
    "@types/cors": "2.8.17",
    "@types/express": "^4.17.21",
    "@types/express-ws": "^3.0.4",
    "@types/node": "^20.12.7"
  }
}<|MERGE_RESOLUTION|>--- conflicted
+++ resolved
@@ -23,17 +23,8 @@
     "@mml-io/3d-web-text-chat": "^0.16.0",
     "@mml-io/3d-web-user-networking": "^0.16.0",
     "chokidar": "^3.6.0",
-<<<<<<< HEAD
-    "cors": "^2.8.5",
-    "dotenv": "^16.4.5",
     "express": "4.19.2",
     "express-ws": "5.0.2",
-    "http-proxy": "^1.18.1",
-    "livekit-server-sdk": "^2.2.0",
-=======
-    "express": "4.19.2",
-    "express-ws": "5.0.2",
->>>>>>> f169fed2
     "networked-dom-server": "0.14.0",
     "ws": "8.16.0"
   },
