{
  "name": "@example/local-only-multi-user-3d-web-experience-client",
  "private": true,
  "version": "0.22.0",
  "files": [
    "/build"
  ],
  "type": "module",
  "scripts": {
    "depcheck": "depcheck --quiet",
    "build": "rimraf ./build && tsx ./build.ts --build",
    "iterate": "tsx ./build.ts --watch",
    "type-check": "tsc --noEmit",
    "lint": "eslint \"./{src,test}/**/*.{js,jsx,ts,tsx}\" --max-warnings 0",
    "lint-fix": "eslint \"./{src,test}/**/*.{js,jsx,ts,tsx}\" --fix"
  },
  "dependencies": {
    "@mml-io/3d-web-client-core": "^0.22.0",
    "@mml-io/mml-web": "0.19.7",
    "@mml-io/mml-web-runner": "0.19.7",
    "@mml-io/mml-web-threejs-standalone": "0.19.7",
    "@mml-io/networked-dom-document": "0.19.7",
    "three": "0.163.0"
  },
  "devDependencies": {
    "@types/three": "0.163.0",
<<<<<<< HEAD
=======
    "esbuild": "0.24.2",
>>>>>>> 60af4df9
    "esbuild-plugin-copy": "2.1.1"
  }
}<|MERGE_RESOLUTION|>--- conflicted
+++ resolved
@@ -24,10 +24,7 @@
   },
   "devDependencies": {
     "@types/three": "0.163.0",
-<<<<<<< HEAD
-=======
     "esbuild": "0.24.2",
->>>>>>> 60af4df9
     "esbuild-plugin-copy": "2.1.1"
   }
 }